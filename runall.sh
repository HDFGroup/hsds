#!/bin/bash

# script to startup hsds docker containers
if [ $# -eq 1 ] && ([ $1 == "-h" ] || [ $1 == "--help" ]); then
   echo "Usage: runall.sh [count] [s3]"
   exit 1
fi


count=4
if [ $# -gt 0 ]; then 
  count=$1
fi

s3=0
if [ $# -gt 1 ]; then
  s3=$2
fi

<<<<<<< HEAD
[ -z ${BUCKET_NAME} ] && echo "Need to set BUCKET_NAME" && exit 1
[ -z ${AWS_ACCESS_KEY_ID} ] && echo "Need to set AWS_ACCESS_KEY_ID" && exit 1
[ -z ${AWS_SECRET_ACCESS_KEY} ] && echo "Need to set AWS_SECRET_ACCESS_KEY" && exit 1
if [ ! -z ${s3} ] && [ ${s3} -ne 0 ]; then
  [ -z ${AWS_S3_GATEWAY} ] && echo "Need to set AWS_S3_GATEWAY" && exit 1
=======
s3=0
if [ $# -gt 1 ]; then 
  s3=$2
>>>>>>> e9a8f1f8
fi

[ -z ${BUCKET_NAME} ] && echo "Need to set BUCKET_NAME" && exit 1
[ -z ${AWS_S3_GATEWAY} ] && echo "Need to set AWS_S3_GATEWAY" && exit 1
[ -z ${AWS_REGION} ] && echo "Need to AWS_REGION"  && exit 1
if [ -z $s3 ]; then
  # if not using s3 and EC2 IAM roles, need to define AWS access keys
  [ -z ${AWS_ACCESS_KEY_ID} ] && echo "Need to set AWS_ACCESS_KEY_ID" && exit 1
  [ -z ${AWS_SECRET_ACCESS_KEY} ] && echo "Need to set AWS_SECRET_ACCESS_KEY" && exit 1
fi

if [ $(docker ps -aq -f status=exited | wc -l) -gt 0 ]; then
   echo "clean stopped containers"
   docker rm -v $(docker ps -aq -f status=exited) 
fi

echo "count: " $count
echo "s3:" $s3
if [ $s3 == "s3" ]; then
  echo "using s3"
  echo "starting headnode"
  ./run.sh head $count
  echo "starting asyncnode"
  ./run.sh an
  echo "starting datanodes"
  ./run.sh dn $count
  echo "starting service nodes"
  ./run.sh sn $count
else
  echo "using minio"
  echo "starting headnode"
  ./run_minio.sh head $count
  echo "starting asyncnode"
  ./run_minio.sh an
  echo "starting datanodes"
  ./run_minio.sh dn $count
  echo "starting service nodes"
  ./run_minio.sh sn $count
fi

docker ps
   
 


 

 <|MERGE_RESOLUTION|>--- conflicted
+++ resolved
@@ -17,17 +17,11 @@
   s3=$2
 fi
 
-<<<<<<< HEAD
 [ -z ${BUCKET_NAME} ] && echo "Need to set BUCKET_NAME" && exit 1
 [ -z ${AWS_ACCESS_KEY_ID} ] && echo "Need to set AWS_ACCESS_KEY_ID" && exit 1
 [ -z ${AWS_SECRET_ACCESS_KEY} ] && echo "Need to set AWS_SECRET_ACCESS_KEY" && exit 1
 if [ ! -z ${s3} ] && [ ${s3} -ne 0 ]; then
   [ -z ${AWS_S3_GATEWAY} ] && echo "Need to set AWS_S3_GATEWAY" && exit 1
-=======
-s3=0
-if [ $# -gt 1 ]; then 
-  s3=$2
->>>>>>> e9a8f1f8
 fi
 
 [ -z ${BUCKET_NAME} ] && echo "Need to set BUCKET_NAME" && exit 1
