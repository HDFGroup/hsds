##############################################################################
# Copyright by The HDF Group.                                                #
# All rights reserved.                                                       #
#                                                                            #
# This file is part of HSDS (HDF5 Scalable Data Service), Libraries and      #
# Utilities.  The full HSDS copyright notice, including                      #
# terms governing use, modification, and redistribution, is contained in     #
# the file COPYING, which can be found at the root of the source code        #
# distribution tree.  If you do not have access to this file, you may        #
# request a copy from help@hdfgroup.org.                                     #
##############################################################################
import unittest
import sys

sys.path.append("../..")
from hsds.util.boolparser import BooleanParser


class BooleanParserTest(unittest.TestCase):
    def __init__(self, *args, **kwargs):
        super(BooleanParserTest, self).__init__(*args, **kwargs)
        # main

    def testExpressions(self):

<<<<<<< HEAD
        p = BooleanParser("x1 < 42")
        variables = p.getVariables()
        self.assertEqual(len(variables), 1)
        self.assertTrue("x1" in variables)
        self.assertTrue(p.evaluate({"x1": 24}))
=======
        p = BooleanParser('x1 < 42')
        variables = p.getVariables()
        self.assertEqual(len(variables), 1)
        self.assertTrue("x1" in variables)
        self.assertTrue(p.evaluate({'x1': 24}))
>>>>>>> 7cb87d00
        eval_str = p.getEvalStr()
        self.assertEqual(eval_str, "x1 < 42.0")

        p = BooleanParser('x1 == "hi" AND y2 > 42')
        variables = p.getVariables()
        self.assertEqual(len(variables), 2)
        self.assertTrue("x1" in variables)
        self.assertTrue("y2" in variables)
<<<<<<< HEAD
        self.assertTrue(p.evaluate({"x1": "hi", "y2": 43}))
=======
        self.assertTrue(p.evaluate({'x1': 'hi', 'y2': 43}))
        eval_str = p.getEvalStr()
        self.assertEqual(eval_str, "(x1 == 'hi') & (y2 > 42.0)")

        p = BooleanParser('x1 == "hi" & y2 > 42')
        variables = p.getVariables()
        self.assertEqual(len(variables), 2)
        self.assertTrue("x1" in variables)
        self.assertTrue("y2" in variables)
        self.assertTrue(p.evaluate({'x1': 'hi', 'y2': 43}))
>>>>>>> 7cb87d00
        eval_str = p.getEvalStr()
        self.assertEqual(eval_str, "(x1 == 'hi') & (y2 > 42.0)")

        p = BooleanParser('x1 == "hi" & y2 > 42')
        variables = p.getVariables()
        self.assertEqual(len(variables), 2)
        self.assertTrue("x1" in variables)
        self.assertTrue("y2" in variables)
        self.assertTrue(p.evaluate({"x1": "hi", "y2": 43}))
        eval_str = p.getEvalStr()
        self.assertEqual(eval_str, "(x1 == 'hi') & (y2 > 42.0)")

        # use single instead of double quotes
        p = BooleanParser("x1 == 'hi' AND y2 > 42")
        variables = p.getVariables()

        self.assertEqual(len(variables), 2)
        self.assertTrue("x1" in variables)
        self.assertTrue("y2" in variables)
<<<<<<< HEAD
        self.assertTrue(p.evaluate({"x1": "hi", "y2": 43}))
=======
        self.assertTrue(p.evaluate({'x1': 'hi', 'y2': 43}))
>>>>>>> 7cb87d00
        eval_str = p.getEvalStr()
        self.assertEqual(eval_str, "(x1 == 'hi') & (y2 > 42.0)")

        # string compare
        p = BooleanParser("x == 'hi' OR x == 'bye'")
        variables = p.getVariables()
        self.assertEqual(len(variables), 1)
        self.assertTrue("x" in variables)
<<<<<<< HEAD
        self.assertTrue(p.evaluate({"x": "bye"}))
        self.assertFalse(p.evaluate({"x": "aloha"}))
=======
        self.assertTrue(p.evaluate({'x': "bye"}))
        self.assertFalse(p.evaluate({'x': "aloha"}))
>>>>>>> 7cb87d00
        eval_str = p.getEvalStr()
        self.assertEqual(eval_str, "(x == 'hi') | (x == 'bye')")

        # byte string compare
        p = BooleanParser("x == 'hi' OR x == b'bye'")
        variables = p.getVariables()
        self.assertEqual(len(variables), 1)
        self.assertTrue("x" in variables)
<<<<<<< HEAD
        self.assertTrue(p.evaluate({"x": "bye"}))
        self.assertFalse(p.evaluate({"x": "aloha"}))
=======
        self.assertTrue(p.evaluate({'x': "bye"}))
        self.assertFalse(p.evaluate({'x': "aloha"}))
>>>>>>> 7cb87d00
        eval_str = p.getEvalStr()
        self.assertEqual(eval_str, "(x == 'hi') | (x == b'bye')")

        # do lexigraphical comparison
        p = BooleanParser('x1 >= "cat" AND x1 <= "pig"')
        variables = p.getVariables()
        self.assertEqual(len(variables), 1)
        self.assertTrue("x1" in variables)
<<<<<<< HEAD
        self.assertTrue(p.evaluate({"x1": "cat"}))
        self.assertFalse(p.evaluate({"x1": "aardvark"}))
        self.assertTrue(p.evaluate({"x1": "dog"}))
        self.assertTrue(p.evaluate({"x1": "pig"}))
        self.assertFalse(p.evaluate({"x1": "piglet"}))
=======
        self.assertTrue(p.evaluate({'x1': 'cat'}))
        self.assertFalse(p.evaluate({'x1': 'aardvark'}))
        self.assertTrue(p.evaluate({'x1': 'dog'}))
        self.assertTrue(p.evaluate({'x1': 'pig'}))
        self.assertFalse(p.evaluate({'x1': 'piglet'}))
>>>>>>> 7cb87d00
        eval_str = p.getEvalStr()
        self.assertEqual(eval_str, "(x1 >= 'cat') & (x1 <= 'pig')")

        p = BooleanParser("x > 2 AND y < 3")
<<<<<<< HEAD
        self.assertTrue(p.evaluate({"x": 3, "y": 1}))
        self.assertFalse(p.evaluate({"x": 1, "y": 1}))
=======
        self.assertTrue(p.evaluate({'x':3, 'y': 1}))
        self.assertFalse(p.evaluate({'x':1, 'y': 1}))
>>>>>>> 7cb87d00
        eval_str = p.getEvalStr()
        self.assertEqual(eval_str, "(x > 2.0) & (y < 3.0)")

        try:
            p.evaluate({"x": "3", "y": 1})
            self.assertTrue(False)  # expected exception
        except TypeError:
            pass  # expected - type of x is not int

        try:
            p.evaluate({"x": {"a": 1, "b": 2}, "y": 1})
            self.assertTrue(False)  # expected exception - dict pased for x value
        except TypeError:
            pass  # expected - type of x is not int

        try:
            p.evaluate({"y": 1})
            self.assertTrue(False)  # expected exception
        except TypeError:
            pass  # expected - missing 'x' in dict

        try:
            BooleanParser("x > 2 AND")
            self.assertTrue(False)  # expected exception
        except IndexError:
            pass  # expected - malformed exception

        try:
            BooleanParser("1 + 1 = 2")
            self.assertTrue(False)  # expected exception
        except Exception:
            pass  # expected - malformed exception


if __name__ == "__main__":
    # setup test files

    unittest.main()<|MERGE_RESOLUTION|>--- conflicted
+++ resolved
@@ -23,19 +23,11 @@
 
     def testExpressions(self):
 
-<<<<<<< HEAD
         p = BooleanParser("x1 < 42")
         variables = p.getVariables()
         self.assertEqual(len(variables), 1)
         self.assertTrue("x1" in variables)
         self.assertTrue(p.evaluate({"x1": 24}))
-=======
-        p = BooleanParser('x1 < 42')
-        variables = p.getVariables()
-        self.assertEqual(len(variables), 1)
-        self.assertTrue("x1" in variables)
-        self.assertTrue(p.evaluate({'x1': 24}))
->>>>>>> 7cb87d00
         eval_str = p.getEvalStr()
         self.assertEqual(eval_str, "x1 < 42.0")
 
@@ -44,10 +36,7 @@
         self.assertEqual(len(variables), 2)
         self.assertTrue("x1" in variables)
         self.assertTrue("y2" in variables)
-<<<<<<< HEAD
         self.assertTrue(p.evaluate({"x1": "hi", "y2": 43}))
-=======
-        self.assertTrue(p.evaluate({'x1': 'hi', 'y2': 43}))
         eval_str = p.getEvalStr()
         self.assertEqual(eval_str, "(x1 == 'hi') & (y2 > 42.0)")
 
@@ -56,8 +45,7 @@
         self.assertEqual(len(variables), 2)
         self.assertTrue("x1" in variables)
         self.assertTrue("y2" in variables)
-        self.assertTrue(p.evaluate({'x1': 'hi', 'y2': 43}))
->>>>>>> 7cb87d00
+        self.assertTrue(p.evaluate({"x1": "hi", "y2": 43}))
         eval_str = p.getEvalStr()
         self.assertEqual(eval_str, "(x1 == 'hi') & (y2 > 42.0)")
 
@@ -77,11 +65,7 @@
         self.assertEqual(len(variables), 2)
         self.assertTrue("x1" in variables)
         self.assertTrue("y2" in variables)
-<<<<<<< HEAD
         self.assertTrue(p.evaluate({"x1": "hi", "y2": 43}))
-=======
-        self.assertTrue(p.evaluate({'x1': 'hi', 'y2': 43}))
->>>>>>> 7cb87d00
         eval_str = p.getEvalStr()
         self.assertEqual(eval_str, "(x1 == 'hi') & (y2 > 42.0)")
 
@@ -90,13 +74,8 @@
         variables = p.getVariables()
         self.assertEqual(len(variables), 1)
         self.assertTrue("x" in variables)
-<<<<<<< HEAD
         self.assertTrue(p.evaluate({"x": "bye"}))
         self.assertFalse(p.evaluate({"x": "aloha"}))
-=======
-        self.assertTrue(p.evaluate({'x': "bye"}))
-        self.assertFalse(p.evaluate({'x': "aloha"}))
->>>>>>> 7cb87d00
         eval_str = p.getEvalStr()
         self.assertEqual(eval_str, "(x == 'hi') | (x == 'bye')")
 
@@ -105,13 +84,8 @@
         variables = p.getVariables()
         self.assertEqual(len(variables), 1)
         self.assertTrue("x" in variables)
-<<<<<<< HEAD
         self.assertTrue(p.evaluate({"x": "bye"}))
         self.assertFalse(p.evaluate({"x": "aloha"}))
-=======
-        self.assertTrue(p.evaluate({'x': "bye"}))
-        self.assertFalse(p.evaluate({'x': "aloha"}))
->>>>>>> 7cb87d00
         eval_str = p.getEvalStr()
         self.assertEqual(eval_str, "(x == 'hi') | (x == b'bye')")
 
@@ -120,30 +94,17 @@
         variables = p.getVariables()
         self.assertEqual(len(variables), 1)
         self.assertTrue("x1" in variables)
-<<<<<<< HEAD
         self.assertTrue(p.evaluate({"x1": "cat"}))
         self.assertFalse(p.evaluate({"x1": "aardvark"}))
         self.assertTrue(p.evaluate({"x1": "dog"}))
         self.assertTrue(p.evaluate({"x1": "pig"}))
         self.assertFalse(p.evaluate({"x1": "piglet"}))
-=======
-        self.assertTrue(p.evaluate({'x1': 'cat'}))
-        self.assertFalse(p.evaluate({'x1': 'aardvark'}))
-        self.assertTrue(p.evaluate({'x1': 'dog'}))
-        self.assertTrue(p.evaluate({'x1': 'pig'}))
-        self.assertFalse(p.evaluate({'x1': 'piglet'}))
->>>>>>> 7cb87d00
         eval_str = p.getEvalStr()
         self.assertEqual(eval_str, "(x1 >= 'cat') & (x1 <= 'pig')")
 
         p = BooleanParser("x > 2 AND y < 3")
-<<<<<<< HEAD
         self.assertTrue(p.evaluate({"x": 3, "y": 1}))
         self.assertFalse(p.evaluate({"x": 1, "y": 1}))
-=======
-        self.assertTrue(p.evaluate({'x':3, 'y': 1}))
-        self.assertFalse(p.evaluate({'x':1, 'y': 1}))
->>>>>>> 7cb87d00
         eval_str = p.getEvalStr()
         self.assertEqual(eval_str, "(x > 2.0) & (y < 3.0)")
 
