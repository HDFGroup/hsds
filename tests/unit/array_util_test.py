--- conflicted
+++ resolved
@@ -674,7 +674,6 @@
             cnt += 1
         self.assertEqual(cnt, 20)
 
-<<<<<<< HEAD
     def testGetNumpyValue(self):
         # test int conversion
         dt = np.dtype("<i4")
@@ -739,7 +738,7 @@
             self.assertTrue(False)
         except ValueError:
             pass  # expected
-=======
+        
     def testJsonToArrayOnNoneArray(self):
         data_dtype = np.dtype("i4")
         data_shape = [0, ]
@@ -753,7 +752,6 @@
 
         self.assertTrue(len(arr) == 0)
         self.assertTrue(arr.dtype == data_dtype)
->>>>>>> 822fe766
 
 
 if __name__ == "__main__":
