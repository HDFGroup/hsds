##############################################################################
# Copyright by The HDF Group.                                                #
# All rights reserved.                                                       #
#                                                                            #
# This file is part of HSDS (HDF5 Scalable Data Service), Libraries and      #
# Utilities.  The full HSDS copyright notice, including                      #
# terms governing use, modification, and redistribution, is contained in     #
# the file COPYING, which can be found at the root of the source code        #
# distribution tree.  If you do not have access to this file, you may        #
# request a copy from help@hdfgroup.org.                                     #
##############################################################################
import unittest
from multiprocessing import shared_memory
import json
import numpy as np
import helper
import config


class ValueTest(unittest.TestCase):
    def __init__(self, *args, **kwargs):
        super(ValueTest, self).__init__(*args, **kwargs)
        self.base_domain = helper.getTestDomainName(self.__class__.__name__)
        helper.setupDomain(self.base_domain)
        self.endpoint = helper.getEndpoint()

    def setUp(self):
        self.session = helper.getSession()

    def tearDown(self):
        if self.session:
            self.session.close()

    def getUUIDByPath(self, domain, h5path):
        return helper.getUUIDByPath(domain, h5path, session=self.session)

    def getRootUUID(self, domain, username=None, password=None):
        return helper.getRootUUID(domain,
                                  username=username,
                                  password=password,
                                  session=self.session)

        # main

    def testPut1DDataset(self):
        # Test PUT value for 1d dataset
        print("testPut1DDataset", self.base_domain)

        headers = helper.getRequestHeaders(domain=self.base_domain)
        req = self.endpoint + '/'

        # Get root uuid
        rsp = self.session.get(req, headers=headers)
        self.assertEqual(rsp.status_code, 200)
        rspJson = json.loads(rsp.text)
        root_uuid = rspJson["root"]
        helper.validateId(root_uuid)

        # create dataset
        data = {"type": "H5T_STD_I32LE", "shape": 10}

        req = self.endpoint + '/datasets'
        rsp = self.session.post(req, data=json.dumps(data), headers=headers)
        self.assertEqual(rsp.status_code, 201)
        rspJson = json.loads(rsp.text)
        dset_id = rspJson["id"]
        self.assertTrue(helper.validateId(dset_id))

        # add an attribute
        attr_payload = {'type': 'H5T_STD_I32LE', 'value': 42}
        attr_name = "attr1"
        req = self.endpoint + '/datasets/' + dset_id + "/attributes/" + attr_name
        rsp = self.session.put(req, data=json.dumps(attr_payload), headers=headers)
        self.assertEqual(rsp.status_code, 201)  # created

        # link new dataset as 'dset1d'
        name = "dset1d"
        req = self.endpoint + "/groups/" + root_uuid + "/links/" + name
        payload = {"id": dset_id}
        rsp = self.session.put(req, data=json.dumps(payload), headers=headers)
        self.assertEqual(rsp.status_code, 201)

        # read values from dset (should be zeros)
        req = self.endpoint + "/datasets/" + dset_id + "/value"
        rsp = self.session.get(req, headers=headers)
        self.assertEqual(rsp.status_code, 200)
        rspJson = json.loads(rsp.text)
        self.assertTrue("hrefs" in rspJson)
        self.assertTrue("value" in rspJson)
        self.assertEqual(rspJson["value"], [0, ] * data["shape"])

        # write to the dset
        data = list(range(10))  # write 0-9
        payload = {'value': data}
        rsp = self.session.put(req, data=json.dumps(payload), headers=headers)
        self.assertEqual(rsp.status_code, 200)

        # read back the data
        rsp = self.session.get(req, headers=headers)
        self.assertEqual(rsp.status_code, 200)
        rspJson = json.loads(rsp.text)
        self.assertTrue("hrefs" in rspJson)
        self.assertTrue("value" in rspJson)
        self.assertEqual(rspJson["value"], data)

        # read coordinate selection
        params = {"select": "[[0,1,3,7]]"}
        rsp = self.session.get(req, params=params, headers=headers)
        self.assertEqual(rsp.status_code, 200)
        rspJson = json.loads(rsp.text)
        self.assertTrue("hrefs" in rspJson)
        self.assertTrue("value" in rspJson)
<<<<<<< HEAD
        print(rspJson["value"])
=======
>>>>>>> 95801250
        self.assertEqual(rspJson["value"], [0,1,3,7])

        # read a selection
        params = {"select": "[2:8]"}  # read 6 elements, starting at index 2
        rsp = self.session.get(req, params=params, headers=headers)
        self.assertEqual(rsp.status_code, 200)
        rspJson = json.loads(rsp.text)
        self.assertTrue("hrefs" in rspJson)
        self.assertTrue("value" in rspJson)
        self.assertEqual(rspJson["value"], list(range(2, 8)))

        # read one element.  cf test for PR #84
        params = {"select": "[3]"}  # read 4th element
        rsp = self.session.get(req, params=params, headers=headers)
        self.assertEqual(rsp.status_code, 200)
        rspJson = json.loads(rsp.text)
        self.assertTrue("hrefs" in rspJson)
        self.assertTrue("value" in rspJson)
        self.assertEqual(rspJson["value"], [3])

        # try to read beyond the bounds of the array
        params = {"select": "[2:18]"}  # read 6 elements, starting at index 2
        rsp = self.session.get(req, params=params, headers=headers)
        self.assertEqual(rsp.status_code, 400)

    def testPut1DDatasetBinary(self):
        # Test PUT value for 1d dataset using binary data
        print("testPut1DDatasetBinary", self.base_domain)
        NUM_ELEMENTS = 10  # 1000000 - this value is hitting nginx request size limit

        headers = helper.getRequestHeaders(domain=self.base_domain)
        headers_bin_req = helper.getRequestHeaders(domain=self.base_domain)
        headers_bin_req["Content-Type"] = "application/octet-stream"
        headers_bin_rsp = helper.getRequestHeaders(domain=self.base_domain)
        headers_bin_rsp["accept"] = "application/octet-stream"

        req = self.endpoint + '/'

        # Get root uuid
        rsp = self.session.get(req, headers=headers)
        self.assertEqual(rsp.status_code, 200)
        rspJson = json.loads(rsp.text)
        root_uuid = rspJson["root"]
        helper.validateId(root_uuid)

        # create dataset
        data = {"type": "H5T_STD_I32LE", "shape": NUM_ELEMENTS}
        req = self.endpoint + '/datasets'
        rsp = self.session.post(req, data=json.dumps(data), headers=headers)
        self.assertEqual(rsp.status_code, 201)
        rspJson = json.loads(rsp.text)
        dset_id = rspJson["id"]
        self.assertTrue(helper.validateId(dset_id))

        # link new dataset as 'dset1d'
        name = "dset1d"
        req = self.endpoint + "/groups/" + root_uuid + "/links/" + name
        payload = {"id": dset_id}
        rsp = self.session.put(req, data=json.dumps(payload), headers=headers)
        self.assertEqual(rsp.status_code, 201)

        # read values from dset (should be zeros)
        req = self.endpoint + "/datasets/" + dset_id + "/value"
        rsp = self.session.get(req, headers=headers_bin_rsp)
        self.assertEqual(rsp.status_code, 200)
        self.assertEqual(rsp.headers['Content-Type'], "application/octet-stream")
        data = rsp.content
        self.assertEqual(len(data), NUM_ELEMENTS * 4)
        for i in range(NUM_ELEMENTS):
            offset = i*4
            self.assertEqual(data[offset+0], 0)
            self.assertEqual(data[offset+1], 0)
            self.assertEqual(data[offset+2], 0)
            self.assertEqual(data[offset+3], 0)

        # write to the dset
        # write 0-9 as four-byte little-endian integers
        data = bytearray(4*NUM_ELEMENTS)
        for i in range(NUM_ELEMENTS):
            data[i * 4] = i % 256
        rsp = self.session.put(req, data=data, headers=headers_bin_req)
        self.assertEqual(rsp.status_code, 200)

        # read back the data
        rsp = self.session.get(req, headers=headers_bin_rsp)
        self.assertEqual(rsp.status_code, 200)
        data = rsp.content
        self.assertEqual(len(data), NUM_ELEMENTS * 4)
        for i in range(NUM_ELEMENTS):
            offset = i * 4
            self.assertEqual(data[offset + 0], i % 256)
            self.assertEqual(data[offset + 1], 0)
            self.assertEqual(data[offset + 2], 0)
            self.assertEqual(data[offset + 3], 0)

        # write a selection
        params = {"select": "[4:6]"}  # 4th and 5th elements
        data = bytearray(4*2)
        for i in range(2):
            data[i*4] = 255
        rsp = self.session.put(req, data=data, params=params, headers=headers_bin_req)
        self.assertEqual(rsp.status_code, 200)

        # read a selection
        params = {"select": "[0:6]"}  # read first 6 elements
        rsp = self.session.get(req, params=params, headers=headers_bin_rsp)
        self.assertEqual(rsp.status_code, 200)
        data = rsp.content
        self.assertEqual(len(data), 24)
        for i in range(6):
            offset = i * 4
            if i >= 4:
                # these were updated by the previous selection
                self.assertEqual(data[offset + 0], 255)
            else:
                self.assertEqual(data[offset + 0], i)
            self.assertEqual(data[offset + 1], 0)
            self.assertEqual(data[offset + 2], 0)
            self.assertEqual(data[offset + 3], 0)

        # read one element.  cf test for PR #84
        params = {"select": "[3]"}  # read 4th element
        rsp = self.session.get(req, params=params, headers=headers_bin_rsp)
        self.assertEqual(rsp.status_code, 200)
        data = rsp.content
        self.assertEqual(len(data), 4)
        self.assertEqual(data[0], 3)
        self.assertEqual(data[1], 0)
        self.assertEqual(data[2], 0)
        self.assertEqual(data[3], 0)

    def testPut2DDataset(self):
        """Test PUT value for 2d dataset"""
        print("testPut2DDataset", self.base_domain)

        headers = helper.getRequestHeaders(domain=self.base_domain)
        req = self.endpoint + '/'

        # Get root uuid
        rsp = self.session.get(req, headers=headers)
        self.assertEqual(rsp.status_code, 200)
        rspJson = json.loads(rsp.text)
        root_uuid = rspJson["root"]
        helper.validateId(root_uuid)

        # create dataset
        num_col = 8
        num_row = 4
        data = {"type": "H5T_STD_I32LE", "shape": [num_row, num_col]}

        req = self.endpoint + '/datasets'
        rsp = self.session.post(req, data=json.dumps(data), headers=headers)
        self.assertEqual(rsp.status_code, 201)
        rspJson = json.loads(rsp.text)
        dset_id = rspJson["id"]
        self.assertTrue(helper.validateId(dset_id))

        # link new dataset as 'dset1d'
        name = "dset2d"
        req = self.endpoint + "/groups/" + root_uuid + "/links/" + name
        payload = {"id": dset_id}
        rsp = self.session.put(req, data=json.dumps(payload), headers=headers)
        self.assertEqual(rsp.status_code, 201)

        # read values from dset (should be zeros)
        req = self.endpoint + "/datasets/" + dset_id + "/value"
        rsp = self.session.get(req, headers=headers)
        self.assertEqual(rsp.status_code, 200)
        rspJson = json.loads(rsp.text)
        self.assertTrue("hrefs" in rspJson)
        self.assertTrue("value" in rspJson)
        for i in range(num_row):
            self.assertEqual(rspJson["value"][i], [0, ] * num_col)

        # write to the dset
        json_data = []
        for i in range(num_row):
            row = []
            for j in range(num_col):
                row.append(i*10 + j)
            json_data.append(row)
        payload = {'value': json_data}
        rsp = self.session.put(req, data=json.dumps(payload), headers=headers)
        self.assertEqual(rsp.status_code, 200)

        # read back the data
        rsp = self.session.get(req, headers=headers)
        self.assertEqual(rsp.status_code, 200)
        rspJson = json.loads(rsp.text)
        self.assertTrue("hrefs" in rspJson)
        self.assertTrue("value" in rspJson)
        self.assertEqual(rspJson["value"], json_data)

        # read a selection
        params = {"select": "[3:4,2:8]"}  # read 3 elements, 
        rsp = self.session.get(req, params=params, headers=headers)
        self.assertEqual(rsp.status_code, 200)
        rspJson = json.loads(rsp.text)
        self.assertTrue("hrefs" in rspJson)
        self.assertTrue("value" in rspJson)
        self.assertEqual(rspJson["value"], [json_data[3][2:8], ])

        # write a coordinate selection 
        json_data = [[120,121,122],]
        payload = {'value': json_data}
        params = {"select": "[3:4,[0,2,5]]"}  # write 3 elements
        rsp = self.session.put(req, data=json.dumps(payload), params=params, headers=headers)
        self.assertEqual(rsp.status_code, 200)

        rsp = self.session.get(req, params=params, headers=headers)
        self.assertEqual(rsp.status_code, 200)
        rspJson = json.loads(rsp.text)
        self.assertTrue("hrefs" in rspJson)
        self.assertTrue("value" in rspJson)
        self.assertEqual(rspJson["value"], [[120,121,122],])


    def testPut2DDatasetBinary(self):
        # Test PUT value for 2d dataset
        print("testPut2DDatasetBinary", self.base_domain)

        headers = helper.getRequestHeaders(domain=self.base_domain)
        headers_bin_req = helper.getRequestHeaders(domain=self.base_domain)
        headers_bin_req["Content-Type"] = "application/octet-stream"
        headers_bin_rsp = helper.getRequestHeaders(domain=self.base_domain)
        headers_bin_rsp["accept"] = "application/octet-stream"

        req = self.endpoint + '/'

        # Get root uuid
        rsp = self.session.get(req, headers=headers)
        self.assertEqual(rsp.status_code, 200)
        rspJson = json.loads(rsp.text)
        root_uuid = rspJson["root"]
        helper.validateId(root_uuid)

        # create dataset
        num_col = 8
        num_row = 4
        data = {"type": "H5T_STD_I32LE", "shape": [num_row, num_col]}

        req = self.endpoint + '/datasets'
        rsp = self.session.post(req, data=json.dumps(data), headers=headers)
        self.assertEqual(rsp.status_code, 201)
        rspJson = json.loads(rsp.text)
        dset_id = rspJson["id"]
        self.assertTrue(helper.validateId(dset_id))

        # link new dataset as 'dset2d'
        name = "dset2d"
        req = self.endpoint + "/groups/" + root_uuid + "/links/" + name
        payload = {"id": dset_id}
        rsp = self.session.put(req, data=json.dumps(payload), headers=headers)
        self.assertEqual(rsp.status_code, 201)

        # read values from dset (should be zeros)
        req = self.endpoint + "/datasets/" + dset_id + "/value"
        rsp = self.session.get(req, headers=headers)
        self.assertEqual(rsp.status_code, 200)
        rspJson = json.loads(rsp.text)
        self.assertTrue("hrefs" in rspJson)
        self.assertTrue("value" in rspJson)
        for i in range(num_row):
            self.assertEqual(rspJson["value"][i], [0, ] * num_col)

        # initialize bytearray to test values
        bin_data = bytearray(4*num_row*num_col)
        json_data = []
        for i in range(num_row):
            row = []
            for j in range(num_col):
                bin_data[(i*num_col+j)*4] = i*10 + j
                row.append(i*10 + j)  # create json data for comparison
            json_data.append(row)
        rsp = self.session.put(req, data=bin_data, headers=headers_bin_req)
        self.assertEqual(rsp.status_code, 200)

        # read back the data as json
        rsp = self.session.get(req, headers=headers)
        self.assertEqual(rsp.status_code, 200)
        rspJson = json.loads(rsp.text)
        self.assertTrue("hrefs" in rspJson)
        self.assertTrue("value" in rspJson)
        self.assertEqual(rspJson["value"], json_data)

        # read data as binary
        rsp = self.session.get(req, headers=headers_bin_rsp)
        self.assertEqual(rsp.status_code, 200)
        data = rsp.content
        self.assertEqual(len(data), num_row*num_col*4)
        self.assertEqual(data, bin_data)

        # read a selection
        params = {"select": "[3:4,2:8]"}  # read 6 elements, starting at index 2
        rsp = self.session.get(req, params=params, headers=headers_bin_rsp)
        self.assertEqual(rsp.status_code, 200)
        data = rsp.content
        self.assertEqual(len(data), 6*4)
        for i in range(6):
            self.assertEqual(data[i*4], 3*10 + i+2)

        # write a coordinate selection 
        json_data = [[120,121,122],]
        bin_data = bytearray(4*3)
        bin_data[0] = 120
        bin_data[4] = 121
        bin_data[8] = 122
        params = {"select": "[3:4,[0,2,5]]"}  # write 3 elements
        rsp = self.session.put(req, data=bin_data, params=params, headers=headers_bin_req)
        self.assertEqual(rsp.status_code, 200)

        rsp = self.session.get(req, params=params, headers=headers_bin_rsp)
        self.assertEqual(rsp.status_code, 200)
        data = rsp.content
        self.assertEqual(len(data),12)
        self.assertEqual(data, bin_data)
         
         

    def testPutSelection1DDataset(self):
        """Test PUT value with selection for 1d dataset"""
        print("testPutSelection1DDataset", self.base_domain)

        headers = helper.getRequestHeaders(domain=self.base_domain)
        req = self.endpoint + '/'

        # Get root uuid
        rsp = self.session.get(req, headers=headers)
        self.assertEqual(rsp.status_code, 200)
        rspJson = json.loads(rsp.text)
        root_uuid = rspJson["root"]
        helper.validateId(root_uuid)

        # create dataset
        dset_body = {"type": "H5T_STD_I32LE", "shape": 10}

        req = self.endpoint + '/datasets'
        rsp = self.session.post(req, data=json.dumps(dset_body), headers=headers)
        self.assertEqual(rsp.status_code, 201)
        rspJson = json.loads(rsp.text)
        dset_id = rspJson["id"]
        self.assertTrue(helper.validateId(dset_id))

        # link new dataset as 'dset1d'
        name = "dset1d"
        req = self.endpoint + "/groups/" + root_uuid + "/links/" + name
        payload = {"id": dset_id}
        rsp = self.session.put(req, data=json.dumps(payload), headers=headers)
        self.assertEqual(rsp.status_code, 201)

        # write to dset
        req = self.endpoint + "/datasets/" + dset_id + "/value"
        data = list(range(10))  # write 0-9
        data_part1 = data[0:5]
        data_part2 = data[5:10]

        # write part 1
        payload = {'start': 0, 'stop': 5, 'value': data_part1}
        rsp = self.session.put(req, data=json.dumps(payload), headers=headers)
        self.assertEqual(rsp.status_code, 200)

        # write part 2
        payload = {'start': 5, 'stop': 10, 'value': data_part2}
        rsp = self.session.put(req, data=json.dumps(payload), headers=headers)
        self.assertEqual(rsp.status_code, 200)

        # read back the data
        rsp = self.session.get(req, headers=headers)
        self.assertEqual(rsp.status_code, 200)
        rspJson = json.loads(rsp.text)
        self.assertTrue("hrefs" in rspJson)
        self.assertTrue("value" in rspJson)
        self.assertEqual(rspJson["value"], data)

        # write data with a step of 2
        payload = {'start': 0, 'stop': 10, 'step': 2, 'value': data_part1}
        rsp = self.session.put(req, data=json.dumps(payload), headers=headers)
        self.assertEqual(rsp.status_code, 200)

        payload = {'start': 1, 'stop': 10, 'step': 2, 'value': data_part2}
        rsp = self.session.put(req, data=json.dumps(payload), headers=headers)
        self.assertEqual(rsp.status_code, 200)

        # read back the data
        rsp = self.session.get(req, headers=headers)
        self.assertEqual(rsp.status_code, 200)
        rspJson = json.loads(rsp.text)
        self.assertTrue("hrefs" in rspJson)
        self.assertTrue("value" in rspJson)
        value = rspJson["value"]
        for i in range(10):
            if i % 2 == 0:
                self.assertEqual(value[i], i // 2)
            else:
                self.assertEqual(value[i], (i // 2) + 5)

    def testPutSelection2DDataset(self):
        """Test PUT value with selection for 2d dataset"""
        print("testPutSelection2DDataset", self.base_domain)

        headers = helper.getRequestHeaders(domain=self.base_domain)

        req = self.endpoint + '/'

        # Get root uuid
        rsp = self.session.get(req, headers=headers)
        self.assertEqual(rsp.status_code, 200)
        rspJson = json.loads(rsp.text)
        root_uuid = rspJson["root"]
        helper.validateId(root_uuid)

        # create dataset
        # pass in layout specification so that we can test selection across chunk boundries
        data = {"type": "H5T_STD_I32LE", "shape": [45, 54]}
        data['creationProperties'] = {
            'layout': {
                'class': 'H5D_CHUNKED',
                'dims': [10, 10]
            }
        }

        req = self.endpoint + '/datasets'
        rsp = self.session.post(req, data=json.dumps(data), headers=headers)
        self.assertEqual(rsp.status_code, 201)
        rspJson = json.loads(rsp.text)
        dset_id = rspJson["id"]
        self.assertTrue(helper.validateId(dset_id))

        # link new dataset as 'dset2d'
        name = "dset2d"
        req = self.endpoint + "/groups/" + root_uuid + "/links/" + name
        payload = {"id": dset_id}
        rsp = self.session.put(req, data=json.dumps(payload), headers=headers)
        self.assertEqual(rsp.status_code, 201)

        # write a horizontal strip of 22s
        req = self.endpoint + "/datasets/" + dset_id + "/value"
        data = [22, ] * 50
        payload = {'start': [22, 2], 'stop': [23, 52], 'value': data}
        rsp = self.session.put(req, data=json.dumps(payload), headers=headers)
        self.assertEqual(rsp.status_code, 200)

        # read back a vertical strip that crossed the horizontal strip
        req = self.endpoint + "/datasets/" + dset_id + "/value"  # test
        params = {"select": "[20:25,21:22]"}  # read 6 elements, starting at index 20
        rsp = self.session.get(req, params=params, headers=headers)
        self.assertEqual(rsp.status_code, 200)
        rspJson = json.loads(rsp.text)
        self.assertTrue("hrefs" in rspJson)
        self.assertTrue("value" in rspJson)
        value = rspJson["value"]
        self.assertEqual(len(value), 5)
        self.assertEqual(value, [[0], [0], [22], [0], [0]])

        # write 44's to a region with a step value of 2 and 3
        req = self.endpoint + "/datasets/" + dset_id + "/value"
        data = [44, ] * 20
        payload = {
            'start': [10, 20],
            'stop': [20, 32],
            'step': [2, 3],
            'value': data
        }
        rsp = self.session.put(req, data=json.dumps(payload), headers=headers)
        self.assertEqual(rsp.status_code, 200)

        # read back a sub-block
        req = self.endpoint + "/datasets/" + dset_id + "/value"  # test
        params = {"select": "[12:13,23:26]"}  # read 6 elements, starting at index (12,14)
        rsp = self.session.get(req, params=params, headers=headers)
        self.assertEqual(rsp.status_code, 200)
        rspJson = json.loads(rsp.text)
        self.assertTrue("hrefs" in rspJson)
        self.assertTrue("value" in rspJson)
        value = rspJson["value"]
        self.assertEqual(len(value), 1)
        value = value[0]
        self.assertEqual(len(value), 3)
        self.assertEqual(value, [44, 0, 0])

    def testPutNullPadString(self):
        # Test PUT value for 1d dataset with fixed length string types
        print("testPutNullPadString", self.base_domain)

        headers = helper.getRequestHeaders(domain=self.base_domain)
        req = self.endpoint + '/'

        # Get root uuid
        rsp = self.session.get(req, headers=headers)
        self.assertEqual(rsp.status_code, 200)
        rspJson = json.loads(rsp.text)
        root_uuid = rspJson["root"]
        helper.validateId(root_uuid)

        # create dataset
        fixed_str_type = {
            "charSet": "H5T_CSET_ASCII",
            "class": "H5T_STRING",
            "length": 7,
            "strPad": "H5T_STR_NULLPAD"
        }
        data = {"type": fixed_str_type, "shape": 4}

        req = self.endpoint + '/datasets'
        rsp = self.session.post(req, data=json.dumps(data), headers=headers)
        self.assertEqual(rsp.status_code, 201)
        rspJson = json.loads(rsp.text)
        dset_id = rspJson["id"]
        self.assertTrue(helper.validateId(dset_id))

        # link new dataset as 'dset_str'
        name = "dset_str"
        req = self.endpoint + "/groups/" + root_uuid + "/links/" + name
        payload = {"id": dset_id}
        rsp = self.session.put(req, data=json.dumps(payload), headers=headers)
        self.assertEqual(rsp.status_code, 201)

        # read values from dset (should be empty strings)
        req = self.endpoint + "/datasets/" + dset_id + "/value"
        rsp = self.session.get(req, headers=headers)
        self.assertEqual(rsp.status_code, 200)
        rspJson = json.loads(rsp.text)
        self.assertTrue("hrefs" in rspJson)
        self.assertTrue("value" in rspJson)
        self.assertEqual(rspJson["value"], ['', ] * data["shape"])

        # write to the dset
        data = ["Parting", "is such", "sweet", "sorrow."]
        payload = {'value': data}
        rsp = self.session.put(req, data=json.dumps(payload), headers=headers)
        self.assertEqual(rsp.status_code, 200)

        # read back the data
        rsp = self.session.get(req, headers=headers)
        self.assertEqual(rsp.status_code, 200)
        rspJson = json.loads(rsp.text)
        self.assertTrue("hrefs" in rspJson)
        self.assertTrue("value" in rspJson)
        self.assertEqual(rspJson["value"], data)

        # read a selection
        params = {"select": "[1:3]"}  # read 2 elements, starting at index 1
        rsp = self.session.get(req, params=params, headers=headers)
        self.assertEqual(rsp.status_code, 200)
        rspJson = json.loads(rsp.text)
        self.assertTrue("hrefs" in rspJson)
        self.assertTrue("value" in rspJson)
        self.assertEqual(rspJson["value"], ["is such", "sweet"])

    def testPutNullPadStringBinary(self):
        # Test PUT value for 1d dataset with fixed length string types
        print("testPutNullPadStringBinary", self.base_domain)

        headers = helper.getRequestHeaders(domain=self.base_domain)
        headers_bin_req = helper.getRequestHeaders(domain=self.base_domain)
        headers_bin_req["Content-Type"] = "application/octet-stream"
        req = self.endpoint + '/'

        # Get root uuid
        rsp = self.session.get(req, headers=headers)
        self.assertEqual(rsp.status_code, 200)
        rspJson = json.loads(rsp.text)
        root_uuid = rspJson["root"]
        helper.validateId(root_uuid)

        STR_LENGTH = 7
        STR_COUNT = 4

        # create dataset
        fixed_str_type = {
            "charSet": "H5T_CSET_ASCII",
            "class": "H5T_STRING",
            "length": STR_LENGTH,
            "strPad": "H5T_STR_NULLPAD"
        }
        data = {"type": fixed_str_type, "shape": STR_COUNT}

        req = self.endpoint + '/datasets'
        rsp = self.session.post(req, data=json.dumps(data), headers=headers)
        self.assertEqual(rsp.status_code, 201)
        rspJson = json.loads(rsp.text)
        dset_id = rspJson["id"]
        self.assertTrue(helper.validateId(dset_id))

        # link new dataset as 'dset_str'
        name = "dset_str"
        req = self.endpoint + "/groups/" + root_uuid + "/links/" + name
        payload = {"id": dset_id}
        rsp = self.session.put(req, data=json.dumps(payload), headers=headers)
        self.assertEqual(rsp.status_code, 201)

        # read values from dset (should be empty strings)
        req = self.endpoint + "/datasets/" + dset_id + "/value"
        rsp = self.session.get(req, headers=headers)
        self.assertEqual(rsp.status_code, 200)
        rspJson = json.loads(rsp.text)
        self.assertTrue("hrefs" in rspJson)
        self.assertTrue("value" in rspJson)
        self.assertEqual(rspJson["value"], ['', ] * data["shape"])

        # write to the dset
        strings = ["Parting", "is such", "sweet", "sorrow."]
        data = bytearray(STR_COUNT*STR_LENGTH)
        for i in range(STR_COUNT):
            string = strings[i]
            for j in range(STR_LENGTH):
                offset = i*STR_LENGTH + j
                if j < len(string):
                    data[offset] = ord(string[j])
                else:
                    data[offset] = 0  # null padd rest of the element

        payload = {'value': data}
        rsp = self.session.put(req, data=data, headers=headers_bin_req)
        self.assertEqual(rsp.status_code, 200)

        # read back the data
        rsp = self.session.get(req, headers=headers)
        self.assertEqual(rsp.status_code, 200)
        rspJson = json.loads(rsp.text)
        self.assertTrue("hrefs" in rspJson)
        self.assertTrue("value" in rspJson)
        rsp_value = rspJson["value"]
        self.assertEqual(len(rsp_value), STR_COUNT)
        self.assertEqual(rsp_value, strings)

    def testPutOverflowFixedString(self):
        # Test PUT values to large for a fixed string datatype.
        # Server should accept PUT requests but silently truncate.
        print("testPutOverflowFixedString", self.base_domain)

        headers = helper.getRequestHeaders(domain=self.base_domain)
        req = self.endpoint + '/'

        # Get root uuid
        rsp = self.session.get(req, headers=headers)
        self.assertEqual(rsp.status_code, 200)
        rspJson = json.loads(rsp.text)
        root_uuid = rspJson["root"]
        helper.validateId(root_uuid)

        # create dataset
        fixed_str_type = {
            "charSet": "H5T_CSET_ASCII",
            "class": "H5T_STRING",
            "length": 7,
            "strPad": "H5T_STR_NULLPAD"
        }
        data = {"type": fixed_str_type, "shape": 4}

        req = self.endpoint + '/datasets'
        rsp = self.session.post(req, data=json.dumps(data), headers=headers)
        self.assertEqual(rsp.status_code, 201)
        rspJson = json.loads(rsp.text)
        dset_id = rspJson["id"]
        self.assertTrue(helper.validateId(dset_id))

        # link new dataset as 'dset_str'
        name = "dset_str"
        req = self.endpoint + "/groups/" + root_uuid + "/links/" + name
        payload = {"id": dset_id}
        rsp = self.session.put(req, data=json.dumps(payload), headers=headers)
        self.assertEqual(rsp.status_code, 201)

        # read values from dset (should be empty strings)
        req = self.endpoint + "/datasets/" + dset_id + "/value"
        rsp = self.session.get(req, headers=headers)
        self.assertEqual(rsp.status_code, 200)
        rspJson = json.loads(rsp.text)
        self.assertTrue("hrefs" in rspJson)
        self.assertTrue("value" in rspJson)
        self.assertEqual(rspJson["value"], ['', ] * data["shape"])

        # write to the dset
        data = ["123456", "1234567", "12345678", "123456789"]
        payload = {'value': data}
        rsp = self.session.put(req, data=json.dumps(payload), headers=headers)
        self.assertEqual(rsp.status_code, 200)

        # read back the data
        rsp = self.session.get(req, headers=headers)
        self.assertEqual(rsp.status_code, 200)
        rspJson = json.loads(rsp.text)
        self.assertTrue("hrefs" in rspJson)
        self.assertTrue("value" in rspJson)

        # read all values
        rsp = self.session.get(req, headers=headers)
        self.assertEqual(rsp.status_code, 200)
        rspJson = json.loads(rsp.text)
        self.assertTrue("hrefs" in rspJson)
        self.assertTrue("value" in rspJson)
        values = rspJson["value"]
        self.assertEqual(len(values), 4)
        self.assertEqual(values[0], "123456")
        self.assertEqual(values[1], "1234567")
        self.assertEqual(values[2], "1234567")  # last character gets clipped
        self.assertEqual(values[2], "1234567")  # last two characters get clipped

    def testPutScalarDataset(self):
        # Test read/write to scalar dataset
        print("testPutScalarDataset", self.base_domain)

        headers = helper.getRequestHeaders(domain=self.base_domain)
        req = self.endpoint + '/'

        # Get root uuid
        rsp = self.session.get(req, headers=headers)
        self.assertEqual(rsp.status_code, 200)
        rspJson = json.loads(rsp.text)
        root_uuid = rspJson["root"]
        helper.validateId(root_uuid)

        # create a dataset obj
        str_type = {
            'charSet': 'H5T_CSET_ASCII',
            'class': 'H5T_STRING',
            'strPad': 'H5T_STR_NULLPAD',
            'length': 40
        }
        data = {"type": str_type}
        req = self.endpoint + '/datasets'
        rsp = self.session.post(req, data=json.dumps(data), headers=headers)
        self.assertEqual(rsp.status_code, 201)
        rspJson = json.loads(rsp.text)
        self.assertEqual(rspJson["attributeCount"], 0)
        dset_id = rspJson["id"]
        self.assertTrue(helper.validateId(dset_id))

        # link new dataset as 'dset_scalar'
        name = "dset_scalar"
        req = self.endpoint + "/groups/" + root_uuid + "/links/" + name
        payload = {"id": dset_id}
        rsp = self.session.put(req, data=json.dumps(payload), headers=headers)
        self.assertEqual(rsp.status_code, 201)

        # read unintialized value from dataset
        req = self.endpoint + "/datasets/" + dset_id + "/value"
        rsp = self.session.get(req, headers=headers)
        self.assertEqual(rsp.status_code, 200)
        rspJson = json.loads(rsp.text)
        self.assertTrue("hrefs" in rspJson)
        self.assertTrue("value" in rspJson)
        self.assertEqual(rspJson["value"], '')

        # write to the dataset
        data = "Hello, world"
        payload = {'value': data}
        rsp = self.session.put(req, data=json.dumps(payload), headers=headers)
        self.assertEqual(rsp.status_code, 200)

        # read back the value
        rsp = self.session.get(req, headers=headers)
        self.assertEqual(rsp.status_code, 200)
        rspJson = json.loads(rsp.text)
        self.assertTrue("hrefs" in rspJson)
        self.assertTrue("value" in rspJson)
        self.assertEqual(rspJson["value"], "Hello, world")

    def testNullSpaceDataset(self):
        # Test attempted read/write to null space dataset
        print("testNullSpaceDataset", self.base_domain)

        headers = helper.getRequestHeaders(domain=self.base_domain)
        req = self.endpoint + '/'

        # Get root uuid
        rsp = self.session.get(req, headers=headers)
        self.assertEqual(rsp.status_code, 200)
        rspJson = json.loads(rsp.text)
        root_uuid = rspJson["root"]
        helper.validateId(root_uuid)

        # create a dataset obj
        str_type = {
            'charSet': 'H5T_CSET_ASCII',
            'class': 'H5T_STRING',
            'strPad': 'H5T_STR_NULLPAD',
            'length': 40
        }
        data = {"type": str_type, 'shape': 'H5S_NULL'}
        req = self.endpoint + '/datasets'
        rsp = self.session.post(req, data=json.dumps(data), headers=headers)
        self.assertEqual(rsp.status_code, 201)
        rspJson = json.loads(rsp.text)
        dset_id = rspJson["id"]
        self.assertTrue(helper.validateId(dset_id))

        # link new dataset as 'dset_null'
        name = "dset_null"
        req = self.endpoint + "/groups/" + root_uuid + "/links/" + name
        payload = {"id": dset_id}
        rsp = self.session.put(req, data=json.dumps(payload), headers=headers)
        self.assertEqual(rsp.status_code, 201)

        # try reading from the dataset
        req = self.endpoint + "/datasets/" + dset_id + "/value"
        rsp = self.session.get(req, headers=headers)
        self.assertEqual(rsp.status_code, 400)

        # try writing to the dataset
        data = "Hello, world"
        payload = {'value': data}
        rsp = self.session.put(req, data=json.dumps(payload), headers=headers)
        self.assertEqual(rsp.status_code, 400)

    def testPutCompound(self):
        headers = helper.getRequestHeaders(domain=self.base_domain)
        req = self.endpoint + '/'

        # Get root uuid
        rsp = self.session.get(req, headers=headers)
        self.assertEqual(rsp.status_code, 200)
        rspJson = json.loads(rsp.text)
        root_uuid = rspJson["root"]
        helper.validateId(root_uuid)

        fields = ({
            'name': 'temp',
            'type': 'H5T_STD_I32LE'
        }, {
            'name': 'pressure',
            'type': 'H5T_IEEE_F16LE'
        })
        datatype = {'class': 'H5T_COMPOUND', 'fields': fields}

        #
        # create compound scalar dataset
        #
        payload = {'type': datatype}
        req = self.endpoint + "/datasets"
        rsp = self.session.post(req, data=json.dumps(payload), headers=headers)
        self.assertEqual(rsp.status_code, 201)  # create dataset

        rspJson = json.loads(rsp.text)
        dset0d_uuid = rspJson['id']
        self.assertTrue(helper.validateId(dset0d_uuid))

        # verify the shape of the dataset
        req = self.endpoint + "/datasets/" + dset0d_uuid
        rsp = self.session.get(req, headers=headers)
        self.assertEqual(rsp.status_code, 200)  # get dataset
        rspJson = json.loads(rsp.text)
        shape = rspJson["shape"]
        self.assertEqual(shape["class"], 'H5S_SCALAR')

        # link new dataset as 'dset0_compound'
        name = 'dset0d'
        req = self.endpoint + "/groups/" + root_uuid + "/links/" + name
        payload = {"id": dset0d_uuid}
        rsp = self.session.put(req, data=json.dumps(payload), headers=headers)
        self.assertEqual(rsp.status_code, 201)

        # write entire array
        value = (42, 0.42)
        payload = {'value': value}
        req = self.endpoint + "/datasets/" + dset0d_uuid + "/value"
        rsp = self.session.put(req, data=json.dumps(payload), headers=headers)
        self.assertEqual(rsp.status_code, 200)  # write value

        # read back the value
        rsp = self.session.get(req, headers=headers)
        self.assertEqual(rsp.status_code, 200)
        rspJson = json.loads(rsp.text)
        self.assertTrue("hrefs" in rspJson)
        self.assertTrue("value" in rspJson)

        #
        # create 1d dataset
        #
        num_elements = 10
        payload = {'type': datatype, 'shape': num_elements}
        req = self.endpoint + "/datasets"
        rsp = self.session.post(req, data=json.dumps(payload), headers=headers)
        self.assertEqual(rsp.status_code, 201)  # create dataset

        rspJson = json.loads(rsp.text)
        dset1d_uuid = rspJson['id']
        self.assertTrue(helper.validateId(dset1d_uuid))

        # link new dataset as 'dset1'
        name = 'dset1d'
        req = self.endpoint + "/groups/" + root_uuid + "/links/" + name
        payload = {"id": dset1d_uuid}
        rsp = self.session.put(req, data=json.dumps(payload), headers=headers)
        self.assertEqual(rsp.status_code, 201)

        # write entire array
        value = []
        for i in range(num_elements):
            item = (i*10, i*10+i/10.0)
            value.append(item)
        payload = {'value': value}
        req = self.endpoint + "/datasets/" + dset1d_uuid + "/value"
        rsp = self.session.put(req, data=json.dumps(payload), headers=headers)
        self.assertEqual(rsp.status_code, 200)  # write value

        # selection write
        payload = {'start': 0, 'stop': 1, 'value': (42, .42)}
        req = self.endpoint + "/datasets/" + dset1d_uuid + "/value"
        rsp = self.session.put(req, data=json.dumps(payload), headers=headers)
        self.assertEqual(rsp.status_code, 200)  # write value

        # read back the data
        rsp = self.session.get(req, headers=headers)
        self.assertEqual(rsp.status_code, 200)
        rspJson = json.loads(rsp.text)
        self.assertTrue("hrefs" in rspJson)
        self.assertTrue("value" in rspJson)

        readData = rspJson["value"]

        self.assertEqual(readData[0][0], 42)
        self.assertEqual(readData[1][0], 10)

        #
        # create 2d dataset
        #
        dims = [2, 2]
        payload = {'type': datatype, 'shape': dims}
        req = self.endpoint + "/datasets"
        rsp = self.session.post(req, data=json.dumps(payload), headers=headers)
        self.assertEqual(rsp.status_code, 201)  # create dataset

        rspJson = json.loads(rsp.text)
        dset2d_uuid = rspJson['id']
        self.assertTrue(helper.validateId(dset2d_uuid))

        # link new dataset as 'dset2d'
        name = 'dset2d'
        req = self.endpoint + "/groups/" + root_uuid + "/links/" + name
        payload = {"id": dset2d_uuid}
        rsp = self.session.put(req, data=json.dumps(payload), headers=headers)
        self.assertEqual(rsp.status_code, 201)

        # write entire array
        value = []
        for i in range(dims[0]):
            row = []
            for j in range(dims[1]):
                item = (i*10, i*10+j/2.0)
                row.append(item)
            value.append(row)
        payload = {'value': value}

        req = self.endpoint + "/datasets/" + dset2d_uuid + "/value"
        rsp = self.session.put(req, data=json.dumps(payload), headers=headers)
        self.assertEqual(rsp.status_code, 200)  # write value

        # read back the data
        rsp = self.session.get(req, headers=headers)
        self.assertEqual(rsp.status_code, 200)
        rspJson = json.loads(rsp.text)
        self.assertTrue("hrefs" in rspJson)
        self.assertTrue("value" in rspJson)
        readData = rspJson["value"]
        self.assertEqual(readData[0][0], [0, 0.0])
        self.assertEqual(readData[1][0], [10, 10.0])
        self.assertEqual(readData[0][1], [0, 0.5])
        self.assertEqual(readData[1][1], [10, 10.5])

    def testSimpleTypeFillValue(self):
        # test Dataset with simple type and fill value
        print("testSimpleTypeFillValue", self.base_domain)
        headers = helper.getRequestHeaders(domain=self.base_domain)

        # get domain
        req = helper.getEndpoint() + '/'
        rsp = self.session.get(req, headers=headers)
        rspJson = json.loads(rsp.text)
        self.assertTrue("root" in rspJson)
        root_uuid = rspJson["root"]

        # create the dataset
        req = self.endpoint + "/datasets"
        payload = {'type': 'H5T_STD_I32LE', 'shape': 10}
        creation_props = {'fillValue': 42}
        payload['creationProperties'] = creation_props

        req = self.endpoint + "/datasets"
        rsp = self.session.post(req, data=json.dumps(payload), headers=headers)
        self.assertEqual(rsp.status_code, 201)  # create dataset
        rspJson = json.loads(rsp.text)
        dset_uuid = rspJson['id']
        self.assertTrue(helper.validateId(dset_uuid))

        # link new dataset as 'dset'
        name = 'dset'
        req = self.endpoint + "/groups/" + root_uuid + "/links/" + name
        payload = {"id": dset_uuid}
        rsp = self.session.put(req, data=json.dumps(payload), headers=headers)
        self.assertEqual(rsp.status_code, 201)

        # read back the data
        req = self.endpoint + "/datasets/" + dset_uuid + "/value"
        rsp = self.session.get(req, headers=headers)
        self.assertEqual(rsp.status_code, 200)
        rspJson = json.loads(rsp.text)
        self.assertTrue("hrefs" in rspJson)
        self.assertTrue("value" in rspJson)
        self.assertEqual(rspJson["value"], [42, ] * 10)

        # write some values
        payload = {'start': 0, 'stop': 5, 'value': [24, ] * 5}
        rsp = self.session.put(req, data=json.dumps(payload), headers=headers)
        self.assertEqual(rsp.status_code, 200)

        rsp = self.session.get(req, headers=headers)
        self.assertEqual(rsp.status_code, 200)
        rspJson = json.loads(rsp.text)
        self.assertTrue("hrefs" in rspJson)
        self.assertTrue("value" in rspJson)
        ret_values = rspJson["value"]
        for i in range(5):
            self.assertEqual(ret_values[i], 24)
            self.assertEqual(ret_values[i+5], 42)

    def testCompoundFillValue(self):
        headers = helper.getRequestHeaders(domain=self.base_domain)
        req = self.endpoint + '/'

        # Get root uuid
        rsp = self.session.get(req, headers=headers)
        self.assertEqual(rsp.status_code, 200)
        rspJson = json.loads(rsp.text)
        root_uuid = rspJson["root"]
        helper.validateId(root_uuid)

        # ASCII 8-char fixed width
        str_type = {
            'charSet': 'H5T_CSET_ASCII',
            'class': 'H5T_STRING',
            'strPad': 'H5T_STR_NULLPAD',
            'length': 8
        }

        fields = ({
            'name': 'tag',
            'type': str_type
        }, {
            'name': 'value',
            'type': 'H5T_STD_I32LE'
        })
        datatype = {'class': 'H5T_COMPOUND', 'fields': fields}
        fill_value = ['blank', -999]
        creationProperties = {'fillValue': fill_value}

        #
        # create compound dataset
        #
        payload = {'type': datatype, 'shape': 40, 'creationProperties': creationProperties}
        req = self.endpoint + "/datasets"
        rsp = self.session.post(req, data=json.dumps(payload), headers=headers)
        self.assertEqual(rsp.status_code, 201)  # create dataset

        rspJson = json.loads(rsp.text)
        dset_uuid = rspJson['id']

        # verify the shape of the dataset
        req = self.endpoint + "/datasets/" + dset_uuid
        rsp = self.session.get(req, headers=headers)
        self.assertEqual(rsp.status_code, 200)  # get dataset
        rspJson = json.loads(rsp.text)
        shape = rspJson["shape"]
        self.assertEqual(shape["class"], 'H5S_SIMPLE')
        self.assertEqual(shape["dims"], [40, ])

        # read the default values
        req = self.endpoint + "/datasets/" + dset_uuid + "/value"
        rsp = self.session.get(req, headers=headers)
        self.assertEqual(rsp.status_code, 200)  # OK
        rspJson = json.loads(rsp.text)
        self.assertTrue("hrefs" in rspJson)
        self.assertTrue("value" in rspJson)
        value = rspJson["value"]
        for i in range(40):
            self.assertEqual(value[i], fill_value)

        # write some values
        new_value = ('mytag', 123)
        payload = {'start': 0, 'stop': 20, 'value': [new_value, ] * 20}
        rsp = self.session.put(req, data=json.dumps(payload), headers=headers)
        self.assertEqual(rsp.status_code, 200)

        # read the values back
        req = self.endpoint + "/datasets/" + dset_uuid + "/value"
        rsp = self.session.get(req, headers=headers)
        self.assertEqual(rsp.status_code, 200)  # OK
        rspJson = json.loads(rsp.text)
        self.assertTrue("hrefs" in rspJson)
        self.assertTrue("value" in rspJson)
        value = rspJson["value"]
        for i in range(20):
            self.assertEqual(value[i], list(new_value))
            self.assertEqual(value[i+20], fill_value)

    def testBigFillValue(self):
        # test Dataset with simple type and fill value that is very large
        # (i.e. a large string)
        print("testBigFillValue", self.base_domain)
        headers = helper.getRequestHeaders(domain=self.base_domain)

        # get domain
        req = helper.getEndpoint() + '/'
        rsp = self.session.get(req, headers=headers)
        rspJson = json.loads(rsp.text)
        self.assertTrue("root" in rspJson)
        root_uuid = rspJson["root"]

        item_length = 1000
        # ASCII fixed width
        str_type = {
            'charSet': 'H5T_CSET_ASCII',
            'class': 'H5T_STRING',
            'strPad': 'H5T_STR_NULLPAD',
            'length': item_length
        }

        fill_value = 'X'*item_length
        # create the dataset
        req = self.endpoint + "/datasets"
        payload = {'type': str_type, 'shape': 10}
        payload['creationProperties'] = {'fillValue': fill_value}
        req = self.endpoint + "/datasets"
        rsp = self.session.post(req, data=json.dumps(payload), headers=headers)
        self.assertEqual(rsp.status_code, 201)  # create dataset
        rspJson = json.loads(rsp.text)
        dset_uuid = rspJson['id']
        self.assertTrue(helper.validateId(dset_uuid))

        # link new dataset as 'dset'
        name = 'dset'
        req = self.endpoint + "/groups/" + root_uuid + "/links/" + name
        payload = {"id": dset_uuid}
        rsp = self.session.put(req, data=json.dumps(payload), headers=headers)
        self.assertEqual(rsp.status_code, 201)

        # read back the data
        req = self.endpoint + "/datasets/" + dset_uuid + "/value"
        rsp = self.session.get(req, headers=headers)
        self.assertEqual(rsp.status_code, 200)
        rspJson = json.loads(rsp.text)
        self.assertTrue("hrefs" in rspJson)
        self.assertTrue("value" in rspJson)
        self.assertEqual(rspJson["value"], [fill_value, ] * 10)

        # write some values
        payload = {'start': 0, 'stop': 5, 'value': ['hello', ] * 5}
        rsp = self.session.put(req, data=json.dumps(payload), headers=headers)
        self.assertEqual(rsp.status_code, 200)

        rsp = self.session.get(req, headers=headers)
        self.assertEqual(rsp.status_code, 200)
        rspJson = json.loads(rsp.text)
        self.assertTrue("hrefs" in rspJson)
        self.assertTrue("value" in rspJson)
        ret_values = rspJson["value"]
        for i in range(5):
            self.assertEqual(ret_values[i], 'hello')
            self.assertEqual(len(ret_values[i+5]), len(fill_value))
            self.assertEqual(ret_values[i+5], fill_value)

    def testNaNFillValue(self):
        # test Dataset with simple type and fill value of NaNs
        print("testNaNFillValue", self.base_domain)
        headers = helper.getRequestHeaders(domain=self.base_domain)

        # get domain
        req = helper.getEndpoint() + '/'
        rsp = self.session.get(req, headers=headers)
        rspJson = json.loads(rsp.text)
        self.assertTrue("root" in rspJson)
        root_uuid = rspJson["root"]

        # create the dataset
        req = self.endpoint + "/datasets"
        payload = {'type': 'H5T_IEEE_F32LE', 'shape': 10}
        creation_props = {'fillValue': np.NaN}
        payload['creationProperties'] = creation_props

        req = self.endpoint + "/datasets"
        rsp = self.session.post(req, data=json.dumps(payload), headers=headers)
        self.assertEqual(rsp.status_code, 201)  # create dataset
        rspJson = json.loads(rsp.text)
        dset_uuid = rspJson['id']
        self.assertTrue(helper.validateId(dset_uuid))

        # link new dataset as 'dset'
        name = 'dset'
        req = self.endpoint + "/groups/" + root_uuid + "/links/" + name
        payload = {"id": dset_uuid}
        rsp = self.session.put(req, data=json.dumps(payload), headers=headers)
        self.assertEqual(rsp.status_code, 201)

        # read back the data
        req = self.endpoint + "/datasets/" + dset_uuid + "/value"
        rsp = self.session.get(req, headers=headers)
        self.assertEqual(rsp.status_code, 200)
        rspJson = json.loads(rsp.text)
        self.assertTrue("hrefs" in rspJson)
        self.assertTrue("value" in rspJson)
        ret_values = rspJson["value"]
        self.assertEqual(len(ret_values), 10)
        for i in range(10):
            self.assertTrue(np.isnan(ret_values[i]))

        # read back data treating NaNs as null
        params = {"ignore_nan": 1}
        rsp = self.session.get(req, headers=headers, params=params)
        self.assertEqual(rsp.status_code, 200)
        rspJson = json.loads(rsp.text)
        self.assertTrue("hrefs" in rspJson)
        self.assertTrue("value" in rspJson)
        ret_values = rspJson["value"]
        self.assertEqual(len(ret_values), 10)
        for i in range(10):
            self.assertEqual(ret_values[i], None)

        # write some values
        payload = {'start': 0, 'stop': 5, 'value': [3.12, ] * 5}
        rsp = self.session.put(req, data=json.dumps(payload), headers=headers)
        self.assertEqual(rsp.status_code, 200)

        rsp = self.session.get(req, headers=headers)
        self.assertEqual(rsp.status_code, 200)
        rspJson = json.loads(rsp.text)
        self.assertTrue("hrefs" in rspJson)
        self.assertTrue("value" in rspJson)
        ret_values = rspJson["value"]
        tol = 0.0001
        for i in range(10):
            ret_value = ret_values[i]
            if i < 5:
                self.assertTrue(ret_value > 3.12 - tol and ret_value < 3.12 + tol)
            else:
                self.assertTrue(np.isnan(ret_value))

        # read back data treating NaNs as null
        params = {"ignore_nan": 1}
        rsp = self.session.get(req, headers=headers, params=params)
        self.assertEqual(rsp.status_code, 200)
        rspJson = json.loads(rsp.text)
        self.assertTrue("hrefs" in rspJson)
        self.assertTrue("value" in rspJson)
        ret_values = rspJson["value"]
        tol = 0.0001
        for i in range(10):
            ret_value = ret_values[i]
            if i < 5:
                self.assertTrue(ret_value > 3.12 - tol and ret_value < 3.12 + tol)
            else:
                self.assertTrue(ret_value is None)

    def testPutObjRefDataset(self):
        # Test PUT obj ref values for 1d dataset
        print("testPutObjRefDataset", self.base_domain)

        headers = helper.getRequestHeaders(domain=self.base_domain)
        req = self.endpoint + '/'

        # Get root uuid
        rsp = self.session.get(req, headers=headers)
        self.assertEqual(rsp.status_code, 200)
        rspJson = json.loads(rsp.text)
        root_uuid = rspJson["root"]
        helper.validateId(root_uuid)

        # create new group
        payload = {'link': {'id': root_uuid, 'name': 'g1'}}
        req = helper.getEndpoint() + "/groups"
        rsp = self.session.post(req, data=json.dumps(payload), headers=headers)
        self.assertEqual(rsp.status_code, 201)
        rspJson = json.loads(rsp.text)
        g1_uuid = rspJson["id"]
        self.assertTrue(helper.validateId(g1_uuid))

        # create dataset
        ref_type = {"class": "H5T_REFERENCE",
                    "base": "H5T_STD_REF_OBJ"}
        data = {"type": ref_type, "shape": 3}

        req = self.endpoint + '/datasets'
        rsp = self.session.post(req, data=json.dumps(data), headers=headers)
        self.assertEqual(rsp.status_code, 201)
        rspJson = json.loads(rsp.text)
        dset_id = rspJson["id"]
        self.assertTrue(helper.validateId(dset_id))

        # link new dataset as 'dsetref'
        name = "dsetref"
        req = self.endpoint + "/groups/" + root_uuid + "/links/" + name
        payload = {"id": dset_id}
        rsp = self.session.put(req, data=json.dumps(payload), headers=headers)
        self.assertEqual(rsp.status_code, 201)

        # read values from dset (should be empty strings)
        req = self.endpoint + "/datasets/" + dset_id + "/value"
        rsp = self.session.get(req, headers=headers)
        self.assertEqual(rsp.status_code, 200)
        rspJson = json.loads(rsp.text)
        self.assertTrue("hrefs" in rspJson)
        self.assertTrue("value" in rspJson)
        self.assertEqual(rspJson["value"], [''] * data["shape"])

        # write some values
        ref_values = ["groups/" + root_uuid, '', "groups/" + g1_uuid]
        payload = {'value': ref_values}
        rsp = self.session.put(req, data=json.dumps(payload), headers=headers)
        self.assertEqual(rsp.status_code, 200)

        rsp = self.session.get(req, headers=headers)
        self.assertEqual(rsp.status_code, 200)
        rspJson = json.loads(rsp.text)
        self.assertTrue("hrefs" in rspJson)
        self.assertTrue("value" in rspJson)
        ret_values = rspJson["value"]
        self.assertEqual(ret_values[0], "groups/" + root_uuid)
        self.assertEqual(ret_values[1], '')
        self.assertEqual(ret_values[2], "groups/" + g1_uuid)

    def testPutObjRefDatasetBinary(self):
        # Test PUT obj ref values for 1d dataset using binary transfer
        print("testPutObjRefDatasetBinary", self.base_domain)

        headers = helper.getRequestHeaders(domain=self.base_domain)
        headers_bin_req = helper.getRequestHeaders(domain=self.base_domain)
        headers_bin_req["Content-Type"] = "application/octet-stream"

        req = self.endpoint + '/'

        # Get root uuid
        rsp = self.session.get(req, headers=headers)
        self.assertEqual(rsp.status_code, 200)
        rspJson = json.loads(rsp.text)
        root_uuid = rspJson["root"]
        helper.validateId(root_uuid)

        # create new group
        payload = {'link': {'id': root_uuid, 'name': 'g1'}}
        req = helper.getEndpoint() + "/groups"
        rsp = self.session.post(req, data=json.dumps(payload), headers=headers)
        self.assertEqual(rsp.status_code, 201)
        rspJson = json.loads(rsp.text)
        g1_uuid = rspJson["id"]
        self.assertTrue(helper.validateId(g1_uuid))

        # create dataset
        ref_type = {"class": "H5T_REFERENCE",
                    "base": "H5T_STD_REF_OBJ"}
        data = {"type": ref_type, "shape": 3}

        req = self.endpoint + '/datasets'
        rsp = self.session.post(req, data=json.dumps(data), headers=headers)
        self.assertEqual(rsp.status_code, 201)
        rspJson = json.loads(rsp.text)
        dset_id = rspJson["id"]
        self.assertTrue(helper.validateId(dset_id))

        # link new dataset as 'dsetref'
        name = "dsetref"
        req = self.endpoint + "/groups/" + root_uuid + "/links/" + name
        payload = {"id": dset_id}
        rsp = self.session.put(req, data=json.dumps(payload), headers=headers)
        self.assertEqual(rsp.status_code, 201)

        # write some values
        ref_length = 48  # long enough to store any object ref
        data = bytearray(3*ref_length)
        ref_values = ["groups/" + root_uuid, '', "groups/" + g1_uuid]
        for i in range(3):
            ref_value = ref_values[i]
            for j in range(len(ref_value)):
                offset = i*ref_length + j
                data[offset] = ord(ref_value[j])

        req = self.endpoint + "/datasets/" + dset_id + "/value"
        rsp = self.session.put(req, data=data, headers=headers_bin_req)
        self.assertEqual(rsp.status_code, 200)

        rsp = self.session.get(req, headers=headers)
        self.assertEqual(rsp.status_code, 200)
        rspJson = json.loads(rsp.text)
        self.assertTrue("hrefs" in rspJson)
        self.assertTrue("value" in rspJson)
        ret_values = rspJson["value"]
        self.assertEqual(ret_values[0], "groups/" + root_uuid)
        self.assertEqual(ret_values[1], '')
        self.assertEqual(ret_values[2], "groups/" + g1_uuid)

    def testGet(self):
        domain = helper.getTestDomain("tall.h5")
        print("testGetDomain", domain)
        headers = helper.getRequestHeaders(domain=domain)
        headers["Origin"] = "https://www.hdfgroup.org"  # test CORS
        headers_bin_rsp = helper.getRequestHeaders(domain=domain)
        headers_bin_rsp["accept"] = "application/octet-stream"

        # verify domain exists
        req = helper.getEndpoint() + '/'
        rsp = self.session.get(req, headers=headers)
        if rsp.status_code != 200:
            print("WARNING: Failed to get domain: {}. Is test data setup?".format(domain))
            return  # abort rest of test
        domainJson = json.loads(rsp.text)
        root_uuid = domainJson["root"]
        helper.validateId(root_uuid)

        # get the dataset uuid
        dset1_uuid = self.getUUIDByPath(domain, "/g1/g1.1/dset1.1.1")

        # read fancy selection
        params = {"select": "[0:4, [2,4,7]]"}
        req = helper.getEndpoint() + "/datasets/" + dset1_uuid + "/value"
        rsp = self.session.get(req, params=params, headers=headers)
        self.assertEqual(rsp.status_code, 200)
        rspJson = json.loads(rsp.text)
        self.assertTrue("value" in rspJson)
        data = rspJson["value"]  # should be 4 x 3 array
        self.assertTrue(data[0], [0,0,0])
        self.assertTrue(data[1], [2,4,7])
        self.assertTrue(data[2], [4,8,14])
        self.assertTrue(data[3], [6,12,21])
         
        
        # read all the dataset values
        req = helper.getEndpoint() + "/datasets/" + dset1_uuid + "/value"
        rsp = self.session.get(req, headers=headers)
        self.assertEqual(rsp.status_code, 200)
        rspJson = json.loads(rsp.text)
        self.assertTrue("hrefs" in rspJson)

        hrefs = rspJson["hrefs"]
        self.assertEqual(len(hrefs), 4)
        self.assertTrue("value" in rspJson)
        data = rspJson["value"]  # should be 10 x 10 array
        for j in range(10):
            row = data[j]
            for i in range(10):
                self.assertEqual(row[i], i*j)

        # read all the dataset values as binary
        
        rsp = self.session.get(req, headers=headers_bin_rsp)
        self.assertEqual(rsp.status_code, 200)
        self.assertEqual(rsp.headers['Content-Type'], "application/octet-stream")
        data = rsp.content
        self.assertEqual(len(data), 400)  # 10x10 4 byte array
        for j in range(10):
            for i in range(10):
                offset = (j*10 + i)*4
                self.assertEqual(data[offset], 0)
                self.assertEqual(data[offset+1], 0)
                self.assertEqual(data[offset+2], 0)
                self.assertEqual(data[offset+3], i*j)

        # read 4x4 block from dataset
        params = {"select": "[0:4, 0:4]"}
        params["nonstrict"] = 1  # SN can read directly from S3 or DN node
        rsp = self.session.get(req, params=params, headers=headers)
        self.assertEqual(rsp.status_code, 200)
        rspJson = json.loads(rsp.text)
        self.assertTrue("value" in rspJson)
        data = rspJson["value"]  # should be 4 x 4 array
        for j in range(4):
            row = data[j]
            for i in range(4):
                self.assertEqual(row[i], i * j)

        # read 2x2 block from dataset with step of 2
        params = {"select": "[0:4:2, 0:4:2]"}
        params["nonstrict"] = 1
        rsp = self.session.get(req, params=params, headers=headers)
        self.assertEqual(rsp.status_code, 200)
        rspJson = json.loads(rsp.text)
        self.assertTrue("value" in rspJson)
        data = rspJson["value"]  # should be 2 x 2 array
        for j in range(2):
            row = data[j]
            for i in range(2):
                self.assertEqual(row[i], (i*2)*(j*2))

        # read 1x4 block from dataset
        row_index = 2
        params = {"select": f"[{row_index}:{row_index+1}, 0:4]"}
        params["nonstrict"] = 1  # SN can read directly from S3 or DN node
        rsp = self.session.get(req, params=params, headers=headers)
        self.assertEqual(rsp.status_code, 200)
        rspJson = json.loads(rsp.text)
        self.assertTrue("value" in rspJson)
        data = rspJson["value"]  # should be 1 x 4 array
        self.assertTrue(len(data), 1)
        row = data[0]
        self.assertEqual(len(row), 4)
        for i in range(4):
            self.assertEqual(row[i], i*row_index)

        # read 1x4 block from dataset
        # use reduce_dim to return 4 element list instead of 1x4 array
        params["reduce_dim"] = 1
        rsp = self.session.get(req, params=params, headers=headers)
        self.assertEqual(rsp.status_code, 200)
        rspJson = json.loads(rsp.text)
        self.assertTrue("value" in rspJson)
        row = rspJson["value"]  # should be 1 x 4 array
        self.assertEqual(len(row), 4)
        for i in range(4):
            self.assertEqual(row[i], i*row_index)

        # try a binary request
        headers["accept"] = "application/octet-stream"
        rsp = self.session.get(req, params=params, headers=headers)
        self.assertEqual(rsp.status_code, 200)
        self.assertEqual(len(rsp.content), 16)  # 4 elements, 4 bytes each
        for i in range(16):
            byte_val = rsp.content[i]
            # should see (0,2,4,6) in the low-order byte for each 4-byte word
            if i%4 == 3:  
                self.assertEqual(byte_val, (i//4)*2)
            else:
                self.assertEqual(byte_val, 0)

        # try reading a selection that is out of bounds
        params = {"select": "[0:12, 0:12]"}
        params["nonstrict"] = 1
        rsp = self.session.get(req, params=params, headers=headers)
        self.assertEqual(rsp.status_code, 400)

    def testFancyIndexing(self):
        domain = helper.getTestDomain("tall.h5")
        print("testGetDomain", domain)
        headers = helper.getRequestHeaders(domain=domain)
        headers["Origin"] = "https://www.hdfgroup.org"  # test CORS
        headers_bin_rsp = helper.getRequestHeaders(domain=domain)
        headers_bin_rsp["accept"] = "application/octet-stream"

        # verify domain exists
        req = helper.getEndpoint() + '/'
        rsp = self.session.get(req, headers=headers)
        if rsp.status_code != 200:
            print("WARNING: Failed to get domain: {}. Is test data setup?".format(domain))
            return  # abort rest of test
        domainJson = json.loads(rsp.text)
        root_uuid = domainJson["root"]
        helper.validateId(root_uuid)

        # get the dataset uuid
        dset1_uuid = self.getUUIDByPath(domain, "/g1/g1.1/dset1.1.1")

        # read fancy selection
        params = {"select": "[1:3, [2,4,7]]"}
        req = helper.getEndpoint() + "/datasets/" + dset1_uuid + "/value"
        rsp = self.session.get(req, params=params, headers=headers)
        self.assertEqual(rsp.status_code, 200)
        rspJson = json.loads(rsp.text)
        print(rspJson)
        self.assertTrue("value" in rspJson)
        data = rspJson["value"]  # should be 2 x 3 array
        self.assertTrue(len(data),2)
        self.assertTrue(data[0], [2,4,7])
        self.assertTrue(data[1], [4,8,14])


    def testSharedMem(self):
        if not helper.getEndpoint().startswith("http+unix"):
            # this test will only work when running SN as a 
            # subprocess since docker containers operate 
            # in their own shared memory space
            return
        domain = helper.getTestDomain("tall.h5")
        print("testGetDomain", domain)
        headers = helper.getRequestHeaders(domain=domain)
        headers["Origin"] = "https://www.hdfgroup.org"  # test CORS
        headers_bin_rsp = helper.getRequestHeaders(domain=domain)
        headers_bin_rsp["accept"] = "application/octet-stream"

        # verify domain exists
        req = helper.getEndpoint() + '/'
        rsp = self.session.get(req, headers=headers)
        if rsp.status_code != 200:
            print("WARNING: Failed to get domain: {}. Is test data setup?".format(domain))
            return  # abort rest of test
        domainJson = json.loads(rsp.text)
        root_uuid = domainJson["root"]
        helper.validateId(root_uuid)

        # get the dataset uuid
        dset1_uuid = self.getUUIDByPath(domain, "/g1/g1.1/dset1.1.1")

        # read all the dataset values using shared memory
        req = helper.getEndpoint() + "/datasets/" + dset1_uuid + "/value"
        shm = shared_memory.SharedMemory(create=True, size=400)
        params = {"shm_name": shm.name}
        rsp = self.session.get(req, params=params, headers=headers)
        self.assertEqual(rsp.status_code, 200)
        rspJson = json.loads(rsp.text)
        self.assertTrue("shm_name" in rspJson)
        shm_name = rspJson["shm_name"]
        self.assertEqual(shm_name, shm.name)
        self.assertTrue("num_bytes" in rspJson)
        num_bytes = rspJson["num_bytes"]
        self.assertEqual(num_bytes, 400)
        data = shm.buf
        for j in range(10):
            for i in range(10):
                offset = (j*10 + i)*4
                self.assertEqual(data[offset], 0)
                self.assertEqual(data[offset+1], 0)
                self.assertEqual(data[offset+2], 0)
                self.assertEqual(data[offset+3], i*j)
        shm.close()
        shm.unlink()

    def testResizable1DValue(self):
        # test read/write to resizable dataset
        print("testResizable1DValue", self.base_domain)
        headers = helper.getRequestHeaders(domain=self.base_domain)

        # get domain
        req = helper.getEndpoint() + '/'
        rsp = self.session.get(req, headers=headers)
        rspJson = json.loads(rsp.text)
        self.assertTrue("root" in rspJson)
        root_uuid = rspJson["root"]

        # create the dataset
        num_elements = 10
        req = self.endpoint + "/datasets"
        payload = {
            'type': 'H5T_STD_I32LE',
            'shape': [num_elements],
            'maxdims': [0]
        }
        req = self.endpoint + "/datasets"
        rsp = self.session.post(req, data=json.dumps(payload), headers=headers)
        self.assertEqual(rsp.status_code, 201)  # create dataset
        rspJson = json.loads(rsp.text)
        dset_uuid = rspJson['id']
        self.assertTrue(helper.validateId(dset_uuid))

        # link new dataset as 'dset'
        name = 'dset'
        req = self.endpoint + "/groups/" + root_uuid + "/links/" + name
        payload = {"id": dset_uuid}
        rsp = self.session.put(req, data=json.dumps(payload), headers=headers)
        self.assertEqual(rsp.status_code, 201)

        # write entire array
        value = list(range(num_elements))
        payload = {'value': value}
        req = self.endpoint + "/datasets/" + dset_uuid + "/value"
        rsp = self.session.put(req, data=json.dumps(payload), headers=headers)
        self.assertEqual(rsp.status_code, 200)  # write value

        # resize the datasets elements
        orig_extent = num_elements
        num_elements *= 2  # double the extent
        req = self.endpoint + "/datasets/" + dset_uuid + "/shape"
        payload = {"shape": [num_elements]}

        rsp = self.session.put(req, data=json.dumps(payload), headers=headers)
        self.assertEqual(rsp.status_code, 201)
        rspJson = json.loads(rsp.text)

        # read values from the extended region
        req = self.endpoint + "/datasets/" + dset_uuid + "/value"
        params = {"select": "[{}:{}]".format(0, num_elements)}
        rsp = self.session.get(req, params=params, headers=headers)
        self.assertEqual(rsp.status_code, 200)
        rspJson = json.loads(rsp.text)
        self.assertTrue("hrefs" in rspJson)
        self.assertTrue("value" in rspJson)
        data = rspJson["value"]
        self.assertEqual(data[0:orig_extent], list(range(orig_extent)))

        # write to the extended region
        payload = {'value': value, 'start': 10, 'stop': 20}
        req = self.endpoint + "/datasets/" + dset_uuid + "/value"
        rsp = self.session.put(req, data=json.dumps(payload), headers=headers)
        self.assertEqual(rsp.status_code, 200)  # write value

        # read values from the extended region
        req = self.endpoint + "/datasets/" + dset_uuid + "/value"
        params = {"select": "[{}:{}]".format(orig_extent, num_elements)}
        rsp = self.session.get(req, params=params, headers=headers)
        self.assertEqual(rsp.status_code, 200)
        rspJson = json.loads(rsp.text)
        self.assertTrue("hrefs" in rspJson)
        self.assertTrue("value" in rspJson)
        data = rspJson["value"]

        self.assertEqual(len(data), num_elements-orig_extent)

        # read all values back
        rsp = self.session.get(req, headers=headers)
        self.assertEqual(rsp.status_code, 200)
        rspJson = json.loads(rsp.text)
        self.assertTrue("hrefs" in rspJson)
        self.assertTrue("value" in rspJson)
        data = rspJson["value"]
        # value handler still thinks there are num_elements
        self.assertEqual(len(data), num_elements)
        self.assertEqual(data[0:orig_extent], list(range(orig_extent)))
        # the extended area should be all zeros
        self.assertEqual(data[orig_extent:num_elements], list(range(orig_extent)))

    def testAppend1DJson(self):
        # test appending to resizable dataset
        print("testAppend1DJson", self.base_domain)
        headers = helper.getRequestHeaders(domain=self.base_domain)

        # get domain
        req = helper.getEndpoint() + '/'
        rsp = self.session.get(req, headers=headers)
        rspJson = json.loads(rsp.text)
        self.assertTrue("root" in rspJson)
        root_uuid = rspJson["root"]

        # create the dataset with a 0-sized shape
        req = self.endpoint + "/datasets"
        payload = {'type': 'H5T_STD_I32LE', 'shape': [0], 'maxdims': [0]}
        req = self.endpoint + "/datasets"
        rsp = self.session.post(req, data=json.dumps(payload), headers=headers)
        self.assertEqual(rsp.status_code, 201)  # create dataset
        rspJson = json.loads(rsp.text)
        dset_uuid = rspJson['id']
        self.assertTrue(helper.validateId(dset_uuid))

        # link new dataset as 'dset'
        name = 'dset'
        req = self.endpoint + "/groups/" + root_uuid + "/links/" + name
        payload = {"id": dset_uuid}
        rsp = self.session.put(req, data=json.dumps(payload), headers=headers)
        self.assertEqual(rsp.status_code, 201)

        # append values [0,10]
        num_elements = 10
        value = list(range(num_elements))
        payload = {'value': value, 'append': num_elements}
        req = self.endpoint + "/datasets/" + dset_uuid + "/value"
        rsp = self.session.put(req, data=json.dumps(payload), headers=headers)
        self.assertEqual(rsp.status_code, 200)  # write value

        # verify the shape in now (10,)
        req = self.endpoint + "/datasets/" + dset_uuid + "/shape"
        rsp = self.session.get(req, headers=headers)
        self.assertEqual(rsp.status_code, 200)
        rspJson = json.loads(rsp.text)
        self.assertTrue("shape" in rspJson)
        shape = rspJson["shape"]
        self.assertTrue("dims" in shape)
        self.assertEqual(shape["dims"], [num_elements])

        # read values from the extended region
        req = self.endpoint + "/datasets/" + dset_uuid + "/value"
        params = {"select": "[{}:{}]".format(0, num_elements)}
        rsp = self.session.get(req, params=params, headers=headers)
        self.assertEqual(rsp.status_code, 200)
        rspJson = json.loads(rsp.text)
        self.assertTrue("hrefs" in rspJson)
        self.assertTrue("value" in rspJson)
        data = rspJson["value"]
        self.assertEqual(data, value)

        # append values [10,20]
        num_elements = 10
        value = list(range(num_elements, num_elements*2))
        payload = {'value': value, 'append': num_elements}
        req = self.endpoint + "/datasets/" + dset_uuid + "/value"
        rsp = self.session.put(req, data=json.dumps(payload), headers=headers)
        self.assertEqual(rsp.status_code, 200)  # write value

        # verify the shape in now (20,)
        req = self.endpoint + "/datasets/" + dset_uuid + "/shape"
        rsp = self.session.get(req,  headers=headers)
        self.assertEqual(rsp.status_code, 200)
        rspJson = json.loads(rsp.text)
        self.assertTrue("shape" in rspJson)
        shape = rspJson["shape"]
        self.assertTrue("dims" in shape)
        self.assertEqual(shape["dims"], [num_elements*2])

        # read values from the extended region
        req = self.endpoint + "/datasets/" + dset_uuid + "/value"
        params = {"select": "[{}:{}]".format(0, num_elements*2)}
        rsp = self.session.get(req, params=params, headers=headers)
        self.assertEqual(rsp.status_code, 200)
        rspJson = json.loads(rsp.text)
        self.assertTrue("hrefs" in rspJson)
        self.assertTrue("value" in rspJson)
        data = rspJson["value"]
        self.assertEqual(data, list(range(num_elements*2)))

        # test mis-match of append value and data
        value = list(range(num_elements, num_elements*2))
        payload = {'value': value, 'append': num_elements+1}
        req = self.endpoint + "/datasets/" + dset_uuid + "/value"
        rsp = self.session.put(req, data=json.dumps(payload), headers=headers)
        self.assertEqual(rsp.status_code, 400)  # write value

    def testAppend1DBinary(self):
        # test appending to resizable dataset using binary request
        print("testAppend1DBinary", self.base_domain)
        headers = helper.getRequestHeaders(domain=self.base_domain)
        headers_bin_req = helper.getRequestHeaders(domain=self.base_domain)
        headers_bin_req["Content-Type"] = "application/octet-stream"

        # get domain
        req = helper.getEndpoint() + '/'
        rsp = self.session.get(req, headers=headers)
        rspJson = json.loads(rsp.text)
        self.assertTrue("root" in rspJson)
        root_uuid = rspJson["root"]

        # create the dataset with a 0-sized shape
        req = self.endpoint + "/datasets"
        payload = {'type': 'H5T_STD_I32LE', 'shape': [0], 'maxdims': [0]}
        req = self.endpoint + "/datasets"
        rsp = self.session.post(req, data=json.dumps(payload), headers=headers)
        self.assertEqual(rsp.status_code, 201)  # create dataset
        rspJson = json.loads(rsp.text)
        dset_uuid = rspJson['id']
        self.assertTrue(helper.validateId(dset_uuid))

        # link new dataset as 'dset'
        name = 'dset'
        req = self.endpoint + "/groups/" + root_uuid + "/links/" + name
        payload = {"id": dset_uuid}
        rsp = self.session.put(req, data=json.dumps(payload), headers=headers)
        self.assertEqual(rsp.status_code, 201)

        # append values [0,10]
        # write 0-9 as four-byte little-endian integers
        num_elements = 10
        data = bytearray(4*num_elements)
        for i in range(num_elements):
            data[i*4] = i % 256
        params = {"append": num_elements}
        req = self.endpoint + "/datasets/" + dset_uuid + "/value"
        rsp = self.session.put(req, data=data, params=params, headers=headers_bin_req)
        self.assertEqual(rsp.status_code, 200)

        # verify the shape in now (10,)
        req = self.endpoint + "/datasets/" + dset_uuid + "/shape"
        rsp = self.session.get(req, headers=headers)
        self.assertEqual(rsp.status_code, 200)
        rspJson = json.loads(rsp.text)
        self.assertTrue("shape" in rspJson)
        shape = rspJson["shape"]
        self.assertTrue("dims" in shape)
        self.assertEqual(shape["dims"], [num_elements])

        # read values from the extended region
        req = self.endpoint + "/datasets/" + dset_uuid + "/value"
        params = {"select": "[{}:{}]".format(0, num_elements)}
        rsp = self.session.get(req, params=params, headers=headers)
        self.assertEqual(rsp.status_code, 200)
        rspJson = json.loads(rsp.text)
        self.assertTrue("hrefs" in rspJson)
        self.assertTrue("value" in rspJson)
        read_values = rspJson["value"]
        self.assertEqual(read_values, list(range(num_elements)))

        # append values [10,20]
        num_elements = 10
        data = bytearray(4*num_elements)
        for i in range(num_elements):
            data[i * 4] = (i + num_elements) % 256
        req = self.endpoint + "/datasets/" + dset_uuid + "/value"
        params = {"append": num_elements}
        rsp = self.session.put(req, data=data, params=params, headers=headers_bin_req)
        self.assertEqual(rsp.status_code, 200)  # write value

        # verify the shape in now (20,)
        req = self.endpoint + "/datasets/" + dset_uuid + "/shape"
        rsp = self.session.get(req, headers=headers)
        self.assertEqual(rsp.status_code, 200)
        rspJson = json.loads(rsp.text)
        self.assertTrue("shape" in rspJson)
        shape = rspJson["shape"]
        self.assertTrue("dims" in shape)
        self.assertEqual(shape["dims"], [num_elements*2])

        # read values from the extended region
        req = self.endpoint + "/datasets/" + dset_uuid + "/value"
        params = {"select": "[{}:{}]".format(0, num_elements*2)}
        rsp = self.session.get(req, params=params, headers=headers)
        self.assertEqual(rsp.status_code, 200)
        rspJson = json.loads(rsp.text)
        self.assertTrue("hrefs" in rspJson)
        self.assertTrue("value" in rspJson)
        read_values = rspJson["value"]
        self.assertEqual(read_values, list(range(num_elements*2)))

        # test mis-match of append value and data
        req = self.endpoint + "/datasets/" + dset_uuid + "/value"
        params = {"append": num_elements+1}
        rsp = self.session.put(req, data=data, params=params, headers=headers_bin_req)
        self.assertEqual(rsp.status_code, 400)  # write value

    def testAppend2DJson(self):
        # test appending to resizable dataset
        print("testAppend2DJson", self.base_domain)
        headers = helper.getRequestHeaders(domain=self.base_domain)

        # get domain
        req = helper.getEndpoint() + '/'
        rsp = self.session.get(req, headers=headers)
        rspJson = json.loads(rsp.text)
        self.assertTrue("root" in rspJson)
        root_uuid = rspJson["root"]

        # create the dataset with a 0-sized shape
        req = self.endpoint + "/datasets"
        payload = {'type': 'H5T_STD_I32LE', 'shape': [0, 0], 'maxdims': [0, 0]}
        req = self.endpoint + "/datasets"
        rsp = self.session.post(req, data=json.dumps(payload), headers=headers)
        self.assertEqual(rsp.status_code, 201)  # create dataset
        rspJson = json.loads(rsp.text)
        dset_uuid = rspJson['id']
        self.assertTrue(helper.validateId(dset_uuid))

        # link new dataset as 'dset'
        name = 'dset'
        req = self.endpoint + "/groups/" + root_uuid + "/links/" + name
        payload = {"id": dset_uuid}
        rsp = self.session.put(req, data=json.dumps(payload), headers=headers)
        self.assertEqual(rsp.status_code, 201)

        # append values [0,10]
        num_elements = 10
        value = list(range(num_elements))
        payload = {'value': value, 'append': num_elements, 'append_dim': 1}
        req = self.endpoint + "/datasets/" + dset_uuid + "/value"
        rsp = self.session.put(req, data=json.dumps(payload), headers=headers)
        self.assertEqual(rsp.status_code, 200)  # write value

        # verify the shape in now (1, 10)
        req = self.endpoint + "/datasets/" + dset_uuid + "/shape"
        rsp = self.session.get(req, headers=headers)
        self.assertEqual(rsp.status_code, 200)
        rspJson = json.loads(rsp.text)
        self.assertTrue("shape" in rspJson)
        shape = rspJson["shape"]
        self.assertTrue("dims" in shape)
        self.assertEqual(shape["dims"], [1, num_elements])

        # read values from the extended region
        req = self.endpoint + "/datasets/" + dset_uuid + "/value"
        params = {"select": "[0:1,{}:{}]".format(0, num_elements)}
        rsp = self.session.get(req, params=params, headers=headers)
        self.assertEqual(rsp.status_code, 200)
        rspJson = json.loads(rsp.text)
        self.assertTrue("hrefs" in rspJson)
        self.assertTrue("value" in rspJson)
        data = rspJson["value"]
        self.assertEqual(data, [value])

        # append values [10,20]
        num_elements = 10
        value = list(range(num_elements, num_elements*2))
        payload = {'value': value, 'append': num_elements, 'append_dim': 1}
        req = self.endpoint + "/datasets/" + dset_uuid + "/value"
        rsp = self.session.put(req, data=json.dumps(payload), headers=headers)
        self.assertEqual(rsp.status_code, 200)  # write value

        # verify the shape in now (1, 20)
        req = self.endpoint + "/datasets/" + dset_uuid + "/shape"
        rsp = self.session.get(req,  headers=headers)
        self.assertEqual(rsp.status_code, 200)
        rspJson = json.loads(rsp.text)
        self.assertTrue("shape" in rspJson)
        shape = rspJson["shape"]
        self.assertTrue("dims" in shape)
        self.assertEqual(shape["dims"], [1, num_elements*2])

        # read values from the extended region
        req = self.endpoint + "/datasets/" + dset_uuid + "/value"
        params = {"select": "[0:1,{}:{}]".format(0, num_elements*2)}
        rsp = self.session.get(req, params=params, headers=headers)
        self.assertEqual(rsp.status_code, 200)
        rspJson = json.loads(rsp.text)
        self.assertTrue("hrefs" in rspJson)
        self.assertTrue("value" in rspJson)
        data = rspJson["value"]
        self.assertEqual(data, [list(range(num_elements*2))])

        # append one row (20 elements) in the other dimension
        num_elements = 20
        value = list(range(num_elements))
        payload = {'value': value, 'append': 1, 'append_dim': 0}
        req = self.endpoint + "/datasets/" + dset_uuid + "/value"
        rsp = self.session.put(req, data=json.dumps(payload), headers=headers)
        self.assertEqual(rsp.status_code, 200)  # write value

        # verify the shape in now (2, 20,)
        req = self.endpoint + "/datasets/" + dset_uuid + "/shape"
        rsp = self.session.get(req,  headers=headers)
        self.assertEqual(rsp.status_code, 200)
        rspJson = json.loads(rsp.text)
        self.assertTrue("shape" in rspJson)
        shape = rspJson["shape"]
        self.assertTrue("dims" in shape)
        self.assertEqual(shape["dims"], [2, num_elements])

        # read all values from the dataset
        req = self.endpoint + "/datasets/" + dset_uuid + "/value"
        rsp = self.session.get(req, headers=headers)
        self.assertEqual(rsp.status_code, 200)
        rspJson = json.loads(rsp.text)
        self.assertTrue("hrefs" in rspJson)
        self.assertTrue("value" in rspJson)
        data = rspJson["value"]
        self.assertEqual(len(data), 2)
        self.assertEqual(data[0], list(range(num_elements)))
        self.assertEqual(data[1], list(range(num_elements)))

        # test mis-match of append value and data
        value = list(range(num_elements, num_elements*2))
        payload = {'value': value, 'append': num_elements+1}
        req = self.endpoint + "/datasets/" + dset_uuid + "/value"
        rsp = self.session.put(req, data=json.dumps(payload), headers=headers)
        self.assertEqual(rsp.status_code, 400)  # write value

    def testDeflateCompression(self):
        # test Dataset with creation property list
        print("testDeflateCompression", self.base_domain)
        headers = helper.getRequestHeaders(domain=self.base_domain)
        # get domain
        req = helper.getEndpoint() + '/'
        rsp = self.session.get(req, headers=headers)
        rspJson = json.loads(rsp.text)
        self.assertTrue("root" in rspJson)
        root_uuid = rspJson["root"]

        # create the dataset
        req = self.endpoint + "/datasets"

        # Create ~1MB dataset

        payload = {'type': 'H5T_STD_I8LE', 'shape': [1024, 1024]}
        # define deflate compression
        gzip_filter = {'class': 'H5Z_FILTER_DEFLATE', 'id': 1, 'level': 9, 'name': 'deflate'}
        payload['creationProperties'] = {'filters': [gzip_filter]}
        req = self.endpoint + "/datasets"
        rsp = self.session.post(req, data=json.dumps(payload), headers=headers)
        self.assertEqual(rsp.status_code, 201)  # create dataset
        rspJson = json.loads(rsp.text)
        dset_uuid = rspJson['id']
        self.assertTrue(helper.validateId(dset_uuid))

        # link new dataset as 'dset'
        name = 'dset'
        req = self.endpoint + "/groups/" + root_uuid + "/links/" + name
        payload = {"id": dset_uuid}
        rsp = self.session.put(req, data=json.dumps(payload), headers=headers)
        self.assertEqual(rsp.status_code, 201)

        # write a horizontal strip of 22s
        req = self.endpoint + "/datasets/" + dset_uuid + "/value"
        data = [22] * 1024
        payload = {'start': [512, 0], 'stop': [513, 1024], 'value': data}
        rsp = self.session.put(req, data=json.dumps(payload), headers=headers)
        self.assertEqual(rsp.status_code, 200)

        # read back the 512,512 element
        req = self.endpoint + "/datasets/" + dset_uuid + "/value"  # test
        params = {"select": "[512:513,512:513]"}  # read  1 element
        rsp = self.session.get(req, params=params, headers=headers)
        self.assertEqual(rsp.status_code, 200)
        rspJson = json.loads(rsp.text)
        self.assertTrue("hrefs" in rspJson)
        self.assertTrue("value" in rspJson)
        value = rspJson["value"]
        self.assertEqual(len(value), 1)
        row = value[0]
        self.assertEqual(len(row), 1)
        self.assertEqual(row[0], 22)

    def testShuffleFilter(self):
        # test Dataset with creation property list
        print("testShuffleFilter", self.base_domain)
        headers = helper.getRequestHeaders(domain=self.base_domain)
        # get domain
        req = helper.getEndpoint() + '/'
        rsp = self.session.get(req, headers=headers)
        rspJson = json.loads(rsp.text)
        self.assertTrue("root" in rspJson)
        root_uuid = rspJson["root"]

        # create the dataset
        req = self.endpoint + "/datasets"

        # Create ~4MB dataset

        payload = {'type': 'H5T_STD_I32LE', 'shape': [1024, 1024]}
        # define sshufle compression
        shuffle_filter = {'class': 'H5Z_FILTER_SHUFFLE', 'id': 2, 'name': 'shuffle'}
        payload['creationProperties'] = {'filters': [shuffle_filter]}
        req = self.endpoint + "/datasets"
        rsp = self.session.post(req, data=json.dumps(payload), headers=headers)
        self.assertEqual(rsp.status_code, 201)  # create dataset
        rspJson = json.loads(rsp.text)
        dset_uuid = rspJson['id']
        self.assertTrue(helper.validateId(dset_uuid))

        # link new dataset as 'dset'
        name = 'dset'
        req = self.endpoint + "/groups/" + root_uuid + "/links/" + name
        payload = {"id": dset_uuid}
        rsp = self.session.put(req, data=json.dumps(payload), headers=headers)
        self.assertEqual(rsp.status_code, 201)

        # write a horizontal strip of 22s
        req = self.endpoint + "/datasets/" + dset_uuid + "/value"
        data = [22] * 1024
        payload = {'start': [512, 0], 'stop': [513, 1024], 'value': data}
        rsp = self.session.put(req, data=json.dumps(payload), headers=headers)
        self.assertEqual(rsp.status_code, 200)

        # read back the 512,512 element
        req = self.endpoint + "/datasets/" + dset_uuid + "/value"  # test
        params = {"select": "[512:513,512:513]"}  # read  1 element
        rsp = self.session.get(req, params=params, headers=headers)
        self.assertEqual(rsp.status_code, 200)
        rspJson = json.loads(rsp.text)
        self.assertTrue("hrefs" in rspJson)
        self.assertTrue("value" in rspJson)
        value = rspJson["value"]
        self.assertEqual(len(value), 1)
        row = value[0]
        self.assertEqual(len(row), 1)
        self.assertEqual(row[0], 22)

    def testShuffleAndDeflate(self):
        # test Dataset with creation property list
        print("testShuffleAndDeflate", self.base_domain)
        headers = helper.getRequestHeaders(domain=self.base_domain)
        # get domain
        req = helper.getEndpoint() + '/'
        rsp = self.session.get(req, headers=headers)
        rspJson = json.loads(rsp.text)
        self.assertTrue("root" in rspJson)
        root_uuid = rspJson["root"]

        # create the dataset
        req = self.endpoint + "/datasets"

        # Create ~1MB dataset

        payload = {'type': 'H5T_STD_I32LE', 'shape': [1024, 1024]}
        # define deflate compression
        gzip_filter = {'class': 'H5Z_FILTER_DEFLATE', 'id': 1, 'level': 9, 'name': 'deflate'}
        # and shuffle compression
        shuffle_filter = {'class': 'H5Z_FILTER_SHUFFLE', 'id': 2, 'name': 'shuffle'}
        payload['creationProperties'] = {
            'filters': [shuffle_filter, gzip_filter]
        }
        req = self.endpoint + "/datasets"
        rsp = self.session.post(req, data=json.dumps(payload), headers=headers)
        self.assertEqual(rsp.status_code, 201)  # create dataset
        rspJson = json.loads(rsp.text)
        dset_uuid = rspJson['id']
        self.assertTrue(helper.validateId(dset_uuid))

        # link new dataset as 'dset'
        name = 'dset'
        req = self.endpoint + "/groups/" + root_uuid + "/links/" + name
        payload = {"id": dset_uuid}
        rsp = self.session.put(req, data=json.dumps(payload), headers=headers)
        self.assertEqual(rsp.status_code, 201)

        # write a horizontal strip of 22s
        req = self.endpoint + "/datasets/" + dset_uuid + "/value"
        data = [22] * 1024
        payload = {'start': [512, 0], 'stop': [513, 1024], 'value': data}
        rsp = self.session.put(req, data=json.dumps(payload), headers=headers)
        self.assertEqual(rsp.status_code, 200)

        # read back the 512,512 element
        req = self.endpoint + "/datasets/" + dset_uuid + "/value"  # test
        params = {"select": "[512:513,512:513]"}  # read  1 element
        rsp = self.session.get(req, params=params, headers=headers)
        self.assertEqual(rsp.status_code, 200)
        rspJson = json.loads(rsp.text)
        self.assertTrue("hrefs" in rspJson)
        self.assertTrue("value" in rspJson)
        value = rspJson["value"]
        self.assertEqual(len(value), 1)
        row = value[0]
        self.assertEqual(len(row), 1)
        self.assertEqual(row[0], 22)

    def testContiguousRefDataset(self):
        print("testContiguousRefDataset", self.base_domain)
        headers = helper.getRequestHeaders(domain=self.base_domain)

        hdf5_sample_bucket = config.get("hdf5_sample_bucket")
        if not hdf5_sample_bucket:
            print("hdf5_sample_bucket config not set, skipping testContiguousRefDataset")
            return

        tall_json = helper.getHDF5JSON("tall.json")
        if not tall_json:
            print("tall.json file not found, skipping testContiguousRefDataset")
            return

        if "tall.h5" not in tall_json:
            self.assertTrue(False)

        chunk_info = tall_json["tall.h5"]
        if "/g1/g1.1/dset1.1.2" not in chunk_info:
            self.assertTrue(False)

        dset112_info = chunk_info["/g1/g1.1/dset1.1.2"]
        if "byteStreams" not in dset112_info:
            self.assertTrue(False)
        byteStreams = dset112_info["byteStreams"]

        # should be just one element for this contiguous dataset
        self.assertTrue(len(byteStreams), 1)
        byteStream = byteStreams[0]
        dset112_offset = byteStream["file_offset"]
        dset112_size = byteStream["size"]
        self.assertEqual(dset112_size, 80)

        if "/g2/dset2.2" not in chunk_info:
            self.assertTrue(False)
        dset22_info = chunk_info["/g2/dset2.2"]
        if "byteStreams" not in dset22_info:
            self.assertTrue(False)
        byteStreams = dset22_info["byteStreams"]
        self.assertTrue(len(byteStreams), 1)
        byteStream = byteStreams[0]
        dset22_offset = byteStream["file_offset"]
        dset22_size = byteStream["size"]
        self.assertEqual(dset22_size, 60)

        # get domain
        req = helper.getEndpoint() + '/'
        rsp = self.session.get(req, headers=headers)
        rspJson = json.loads(rsp.text)
        self.assertTrue("root" in rspJson)
        root_uuid = rspJson["root"]

        # create dataset for /g1/g1.1/dset1.1.2
        s3path = "s3://" + hdf5_sample_bucket + "/data/hdf5test" + "/tall.h5"
        data = {"type": 'H5T_STD_I32BE', "shape": 20}
        layout = {
            "class": 'H5D_CONTIGUOUS_REF',
            "file_uri": s3path,
            "offset": dset112_offset,
            "size": dset112_size
        }
        data['creationProperties'] = {'layout': layout}

        req = self.endpoint + '/datasets'
        rsp = self.session.post(req, data=json.dumps(data), headers=headers)
        self.assertEqual(rsp.status_code, 201)
        rspJson = json.loads(rsp.text)
        dset112_id = rspJson["id"]
        self.assertTrue(helper.validateId(dset112_id))

        # link new dataset as 'dset112'
        name = "dset112"
        req = self.endpoint + "/groups/" + root_uuid + "/links/" + name
        payload = {"id": dset112_id}
        rsp = self.session.put(req, data=json.dumps(payload), headers=headers)
        self.assertEqual(rsp.status_code, 201)

        # create dataset for /g2/dset2.2
        data = {"type": 'H5T_IEEE_F32BE', "shape": [3, 5]}
        layout = {
            "class": 'H5D_CONTIGUOUS_REF',
            "file_uri": s3path,
            "offset": dset22_offset,
            "size": dset22_size
        }
        data['creationProperties'] = {'layout': layout}

        req = self.endpoint + '/datasets'
        rsp = self.session.post(req, data=json.dumps(data), headers=headers)
        self.assertEqual(rsp.status_code, 201)
        rspJson = json.loads(rsp.text)
        dset22_id = rspJson["id"]
        self.assertTrue(helper.validateId(dset22_id))

        # link new dataset as 'dset22'
        name = "dset22"
        req = self.endpoint + "/groups/" + root_uuid + "/links/" + name
        payload = {"id": dset22_id}
        rsp = self.session.put(req, data=json.dumps(payload), headers=headers)
        self.assertEqual(rsp.status_code, 201)

        # read values from dset112 (should be the sequence 0 through 19)
        req = self.endpoint + "/datasets/" + dset112_id + "/value"
        rsp = self.session.get(req, headers=headers)

        if rsp.status_code == 404:
            print(
                f"s3object: {s3path} not found, skipping hyperslab read chunk "
                "contiguous reference test")
            return

        self.assertEqual(rsp.status_code, 200)
        rspJson = json.loads(rsp.text)
        self.assertTrue("hrefs" in rspJson)
        self.assertTrue("value" in rspJson)
        value = rspJson["value"]
        self.assertEqual(len(value), 20)
        for i in range(20):
            self.assertEqual(value[i], i)

        # read values from dset22 (should be 3x5 array)
        req = self.endpoint + "/datasets/" + dset22_id + "/value"
        rsp = self.session.get(req, headers=headers)
        self.assertEqual(rsp.status_code, 200)
        rspJson = json.loads(rsp.text)
        self.assertTrue("hrefs" in rspJson)
        self.assertTrue("value" in rspJson)
        value = rspJson["value"]
        self.assertEqual(len(value), 3)
        for i in range(3):
            self.assertEqual(len(value[i]), 5)

    def testGetSelectionChunkedRefDataset(self):
        print("testGetSelectionChunkedRefDataset", self.base_domain)
        headers = helper.getRequestHeaders(domain=self.base_domain)

        hdf5_sample_bucket = config.get("hdf5_sample_bucket")

        if not hdf5_sample_bucket:
            print("hdf5_sample_bucket config not set, skipping testChunkedRefDataset")
            return

        s3path = "s3://" + hdf5_sample_bucket + "/data/hdf5test" + "/snp500.h5"
        SNP500_ROWS = 3207353

        snp500_json = helper.getHDF5JSON("snp500.json")
        if not snp500_json:
            print("snp500.json file not found, skipping testChunkedRefDataset")
            return

        if "snp500.h5" not in snp500_json:
            self.assertTrue(False)

        chunk_dims = [60000]  # chunk layout used in snp500.h5 file

        chunk_info = snp500_json["snp500.h5"]
        dset_info = chunk_info["/dset"]
        if "byteStreams" not in dset_info:
            self.assertTrue(False)
        byteStreams = dset_info["byteStreams"]

        # construct map of chunks
        chunks = {}
        for item in byteStreams:
            index = item["index"]
            chunk_key = str(index)
            chunks[chunk_key] = (item["file_offset"], item["size"])

        # get domain
        req = helper.getEndpoint() + '/'
        rsp = self.session.get(req, headers=headers)
        rspJson = json.loads(rsp.text)
        self.assertTrue("root" in rspJson)
        root_uuid = rspJson["root"]

        # define types we need
        s10_type = {
            "charSet": "H5T_CSET_ASCII",
            "class": "H5T_STRING",
            "length": 10,
            "strPad": "H5T_STR_NULLPAD"
        }
        s4_type = {
            "charSet": "H5T_CSET_ASCII",
            "class": "H5T_STRING",
            "length": 4,
            "strPad": "H5T_STR_NULLPAD"
        }
        fields = ({'name': 'date', 'type': s10_type},
                  {'name': 'symbol', 'type': s4_type},
                  {'name': 'sector', 'type': 'H5T_STD_I8LE'},
                  {'name': 'open', 'type': 'H5T_IEEE_F32LE'},
                  {'name': 'high', 'type': 'H5T_IEEE_F32LE'},
                  {'name': 'low', 'type': 'H5T_IEEE_F32LE'},
                  {'name': 'volume', 'type': 'H5T_IEEE_F32LE'},
                  {'name': 'close', 'type': 'H5T_IEEE_F32LE'})

        datatype = {'class': 'H5T_COMPOUND', 'fields': fields}

        data = {"type": datatype, "shape": [SNP500_ROWS]}
        layout = {
            "class": 'H5D_CHUNKED_REF',
            "file_uri": s3path,
            "dims": chunk_dims,
            "chunks": chunks
        }
        data['creationProperties'] = {'layout': layout}

        req = self.endpoint + '/datasets'
        rsp = self.session.post(req, data=json.dumps(data), headers=headers)
        self.assertEqual(rsp.status_code, 201)
        rspJson = json.loads(rsp.text)
        dset_id = rspJson["id"]
        self.assertTrue(helper.validateId(dset_id))

        # link new dataset as 'dset'
        name = "dset"
        req = self.endpoint + "/groups/" + root_uuid + "/links/" + name
        payload = {"id": dset_id}
        rsp = self.session.put(req, data=json.dumps(payload), headers=headers)
        self.assertEqual(rsp.status_code, 201)

        # read a selection
        req = self.endpoint + "/datasets/" + dset_id + "/value"
        params = {"select": "[1234567:1234568]"}  # read 1 element, starting at index 1234567
        params["nonstrict"] = 1  # allow use of aws lambda if configured
        rsp = self.session.get(req, params=params, headers=headers)
        if rsp.status_code == 404:
            print(
                f"s3object: {s3path} not found, skipping hyperslab read chunk reference test"
            )
            return

        self.assertEqual(rsp.status_code, 200)
        rspJson = json.loads(rsp.text)
        self.assertTrue("hrefs" in rspJson)
        self.assertTrue("value" in rspJson)
        value = rspJson["value"]
        # should get one element back
        self.assertEqual(len(value), 1)
        item = value[0]
        # verify that this is what we expected to get
        self.assertEqual(len(item), len(fields))
        self.assertEqual(item[0], '1998.10.22')
        self.assertEqual(item[1], 'MHFI')
        self.assertEqual(item[2], 3)
        # skip check rest of fields since float comparisons are trcky...

    def testChunkedRefIndirectDataset(self):
        print("testChunkedRefIndirectDataset", self.base_domain)
        headers = helper.getRequestHeaders(domain=self.base_domain)

        hdf5_sample_bucket = config.get("hdf5_sample_bucket")
        if not hdf5_sample_bucket:
            print("hdf5_sample_bucket config not set, skipping testChunkedRefIndirectDataset")
            return

        s3path = "s3://" + hdf5_sample_bucket + "/data/hdf5test" + "/snp500.h5"
        SNP500_ROWS = 3207353

        snp500_json = helper.getHDF5JSON("snp500.json")
        if not snp500_json:
            print("snp500.json file not found, skipping testChunkedRefDataset")
            return

        if "snp500.h5" not in snp500_json:
            self.assertTrue(False)

        chunk_dims = [60000]  # chunk layout used in snp500.h5 file
        num_chunks = (SNP500_ROWS // chunk_dims[0]) + 1

        chunk_info = snp500_json["snp500.h5"]
        dset_info = chunk_info["/dset"]
        if "byteStreams" not in dset_info:
            self.assertTrue(False)
        byteStreams = dset_info["byteStreams"]

        self.assertEqual(len(byteStreams), num_chunks)

        chunkinfo_data = [(0, 0)] * num_chunks

        # fill the numpy array with info from bytestreams data
        for i in range(num_chunks):
            item = byteStreams[i]
            index = item["index"]
            chunkinfo_data[index] = (item["file_offset"], item["size"])

        # get domain
        req = helper.getEndpoint() + '/'
        rsp = self.session.get(req, headers=headers)
        rspJson = json.loads(rsp.text)
        self.assertTrue("root" in rspJson)
        root_uuid = rspJson["root"]

        # create table to hold chunkinfo
        # create a dataset to store chunk info
        fields = ({'name': 'offset', 'type': 'H5T_STD_I64LE'},
                  {'name': 'size', 'type': 'H5T_STD_I32LE'})
        chunkinfo_type = {'class': 'H5T_COMPOUND', 'fields': fields}
        req = self.endpoint + "/datasets"
        # Store 40 chunk locations
        chunkinfo_dims = [num_chunks]
        payload = {'type': chunkinfo_type, 'shape': chunkinfo_dims}
        req = self.endpoint + "/datasets"
        rsp = self.session.post(req, data=json.dumps(payload), headers=headers)
        self.assertEqual(rsp.status_code, 201)  # create dataset
        rspJson = json.loads(rsp.text)
        chunkinfo_uuid = rspJson['id']
        self.assertTrue(helper.validateId(chunkinfo_uuid))

        # link new dataset as 'chunks'
        name = "chunks"
        req = self.endpoint + "/groups/" + root_uuid + "/links/" + name
        payload = {"id": chunkinfo_uuid}
        rsp = self.session.put(req, data=json.dumps(payload), headers=headers)
        self.assertEqual(rsp.status_code, 201)

        # write to the chunkinfo dataset
        payload = {'value': chunkinfo_data}

        req = self.endpoint + "/datasets/" + chunkinfo_uuid + "/value"
        rsp = self.session.put(req, data=json.dumps(payload), headers=headers)
        self.assertEqual(rsp.status_code, 200)  # write value

        # define types we need
        s10_type = {
            "charSet": "H5T_CSET_ASCII",
            "class": "H5T_STRING",
            "length": 10,
            "strPad": "H5T_STR_NULLPAD"
        }
        s4_type = {
            "charSet": "H5T_CSET_ASCII",
            "class": "H5T_STRING",
            "length": 4,
            "strPad": "H5T_STR_NULLPAD"
        }
        fields = ({'name': 'date', 'type': s10_type},
                  {'name': 'symbol', 'type': s4_type},
                  {'name': 'sector', 'type': 'H5T_STD_I8LE'},
                  {'name': 'open', 'type': 'H5T_IEEE_F32LE'},
                  {'name': 'high', 'type': 'H5T_IEEE_F32LE'},
                  {'name': 'low', 'type': 'H5T_IEEE_F32LE'},
                  {'name': 'volume', 'type': 'H5T_IEEE_F32LE'},
                  {'name': 'close', 'type': 'H5T_IEEE_F32LE'})

        datatype = {'class': 'H5T_COMPOUND', 'fields': fields}

        data = {"type": datatype, "shape": [SNP500_ROWS]}
        layout = {"class": 'H5D_CHUNKED_REF_INDIRECT',
                  "file_uri": s3path,
                  "dims": chunk_dims,
                  "chunk_table": chunkinfo_uuid}
        data['creationProperties'] = {'layout': layout}

        req = self.endpoint + '/datasets'
        rsp = self.session.post(req, data=json.dumps(data), headers=headers)
        self.assertEqual(rsp.status_code, 201)
        rspJson = json.loads(rsp.text)
        dset_id = rspJson["id"]
        self.assertTrue(helper.validateId(dset_id))

        # link new dataset as 'dset'
        name = "dset"
        req = self.endpoint + "/groups/" + root_uuid + "/links/" + name
        payload = {"id": dset_id}
        rsp = self.session.put(req, data=json.dumps(payload), headers=headers)
        self.assertEqual(rsp.status_code, 201)

        # read a selection
        req = self.endpoint + "/datasets/" + dset_id + "/value"
        params = {"select": "[1234567:1234568]"}  # read 1 element, starting at index 1234567
        params["nonstrict"] = 1  # enable SN to invoke lambda func
        rsp = self.session.get(req, params=params, headers=headers)

        if rsp.status_code == 404:
            print(f"s3object: {s3path} not found, skipping hyperslab read"
                  " chunk reference indirect test")
            return

        self.assertEqual(rsp.status_code, 200)

        rspJson = json.loads(rsp.text)
        self.assertTrue("hrefs" in rspJson)
        self.assertTrue("value" in rspJson)
        value = rspJson["value"]
        # should get one element back
        self.assertEqual(len(value), 1)
        item = value[0]
        # verify that this is what we expected to get
        self.assertEqual(len(item), len(fields))
        self.assertEqual(item[0], '1998.10.22')
        self.assertEqual(item[1], 'MHFI')
        self.assertEqual(item[2], 3)
        # skip check rest of fields since float comparisons are trcky...

    def testChunkedRefIndirectS3UriDataset(self):
        print("testChunkedRefIndirectS3UriDataset", self.base_domain)
        headers = helper.getRequestHeaders(domain=self.base_domain)

        hdf5_sample_bucket = config.get("hdf5_sample_bucket")
        if not hdf5_sample_bucket:
            print("hdf5_sample_bucket config not set, skipping testChunkedRefIndirectDataset")
            return

        s3path = "s3://" + hdf5_sample_bucket + "/data/hdf5test" + "/snp500.h5"
        SNP500_ROWS = 3207353

        snp500_json = helper.getHDF5JSON("snp500.json")
        if not snp500_json:
            print("snp500.json file not found, skipping testChunkedRefDataset")
            return

        if "snp500.h5" not in snp500_json:
            self.assertTrue(False)

        chunk_dims = [60000]  # chunk layout used in snp500.h5 file
        num_chunks = (SNP500_ROWS // chunk_dims[0]) + 1

        chunk_info = snp500_json["snp500.h5"]
        dset_info = chunk_info["/dset"]
        if "byteStreams" not in dset_info:
            self.assertTrue(False)
        byteStreams = dset_info["byteStreams"]

        self.assertEqual(len(byteStreams), num_chunks)

        chunkinfo_data = [(0, 0)] * num_chunks

        # fill the numpy array with info from bytestreams data
        for i in range(num_chunks):
            item = byteStreams[i]
            index = item["index"]
            chunkinfo_data[index] = (item["file_offset"], item["size"], s3path)

        # get domain
        req = helper.getEndpoint() + '/'
        rsp = self.session.get(req, headers=headers)
        rspJson = json.loads(rsp.text)
        self.assertTrue("root" in rspJson)
        root_uuid = rspJson["root"]

        # create table to hold chunkinfo
        # create a dataset to store chunk info
        max_s3_uri_len = 40
        fixed_str_type = {
            "charSet": "H5T_CSET_ASCII",
            "class": "H5T_STRING",
            "length": max_s3_uri_len,
            "strPad": "H5T_STR_NULLPAD"
        }
        fields = ({
            'name': 'offset',
            'type': 'H5T_STD_I64LE'
        }, {
            'name': 'size',
            'type': 'H5T_STD_I32LE'
        }, {
            'name': 'file_uri',
            'type': fixed_str_type
        })
        chunkinfo_type = {'class': 'H5T_COMPOUND', 'fields': fields}
        req = self.endpoint + "/datasets"
        # Store 40 chunk locations
        chunkinfo_dims = [num_chunks]
        payload = {'type': chunkinfo_type, 'shape': chunkinfo_dims}
        req = self.endpoint + "/datasets"
        rsp = self.session.post(req, data=json.dumps(payload), headers=headers)
        self.assertEqual(rsp.status_code, 201)  # create dataset
        rspJson = json.loads(rsp.text)
        chunkinfo_uuid = rspJson['id']
        self.assertTrue(helper.validateId(chunkinfo_uuid))

        # link new dataset as 'chunks'
        name = "chunks"
        req = self.endpoint + "/groups/" + root_uuid + "/links/" + name
        payload = {"id": chunkinfo_uuid}
        rsp = self.session.put(req, data=json.dumps(payload), headers=headers)
        self.assertEqual(rsp.status_code, 201)

        # write to the chunkinfo dataset
        payload = {'value': chunkinfo_data}

        req = self.endpoint + "/datasets/" + chunkinfo_uuid + "/value"
        rsp = self.session.put(req, data=json.dumps(payload), headers=headers)
        self.assertEqual(rsp.status_code, 200)  # write value

        # define types we need
        s10_type = {
            "charSet": "H5T_CSET_ASCII",
            "class": "H5T_STRING",
            "length": 10,
            "strPad": "H5T_STR_NULLPAD"
        }
        s4_type = {
            "charSet": "H5T_CSET_ASCII",
            "class": "H5T_STRING",
            "length": 4,
            "strPad": "H5T_STR_NULLPAD"
        }
        fields = ({'name': 'date', 'type': s10_type},
                  {'name': 'symbol', 'type': s4_type},
                  {'name': 'sector', 'type': 'H5T_STD_I8LE'},
                  {'name': 'open', 'type': 'H5T_IEEE_F32LE'},
                  {'name': 'high', 'type': 'H5T_IEEE_F32LE'},
                  {'name': 'low', 'type': 'H5T_IEEE_F32LE'},
                  {'name': 'volume', 'type': 'H5T_IEEE_F32LE'},
                  {'name': 'close', 'type': 'H5T_IEEE_F32LE'})

        datatype = {'class': 'H5T_COMPOUND', 'fields': fields}

        data = {"type": datatype, "shape": [SNP500_ROWS]}
        # don't provide s3path here, it will get picked up from the chunkinfo dataset
        layout = {
            "class": 'H5D_CHUNKED_REF_INDIRECT',
            "dims": chunk_dims,
            "chunk_table": chunkinfo_uuid
        }
        data['creationProperties'] = {'layout': layout}

        req = self.endpoint + '/datasets'
        rsp = self.session.post(req, data=json.dumps(data), headers=headers)
        self.assertEqual(rsp.status_code, 201)
        rspJson = json.loads(rsp.text)
        dset_id = rspJson["id"]
        self.assertTrue(helper.validateId(dset_id))

        # link new dataset as 'dset'
        name = "dset"
        req = self.endpoint + "/groups/" + root_uuid + "/links/" + name
        payload = {"id": dset_id}
        rsp = self.session.put(req, data=json.dumps(payload), headers=headers)
        self.assertEqual(rsp.status_code, 201)

        # read a selection
        req = self.endpoint + "/datasets/" + dset_id + "/value"
        params = {"select": "[1234567:1234568]"}  # read 1 element, starting at index 1234567
        params["nonstrict"] = 1  # enable SN to invoke lambda func
        rsp = self.session.get(req, params=params, headers=headers)

        if rsp.status_code == 404:
            print(f"s3object: {s3path} not found, skipping hyperslab read "
                  "chunk reference indirect test")
            return

        self.assertEqual(rsp.status_code, 200)

        rspJson = json.loads(rsp.text)
        self.assertTrue("hrefs" in rspJson)
        self.assertTrue("value" in rspJson)
        value = rspJson["value"]
        # should get one element back
        self.assertEqual(len(value), 1)
        item = value[0]
        # verify that this is what we expected to get
        self.assertEqual(len(item), len(fields))
        self.assertEqual(item[0], '1998.10.22')
        self.assertEqual(item[1], 'MHFI')
        self.assertEqual(item[2], 3)
        # skip check rest of fields since float comparisons are trcky...

    def testLargeCreationProperties(self):
        # test Dataset with artifically large creation_properties data
        print("testLargeCreationProperties", self.base_domain)
        headers = helper.getRequestHeaders(domain=self.base_domain)

        # get domain
        req = helper.getEndpoint() + '/'
        rsp = self.session.get(req, headers=headers)
        rspJson = json.loads(rsp.text)
        self.assertTrue("root" in rspJson)
        root_uuid = rspJson["root"]

        # create the dataset
        req = self.endpoint + "/datasets"
        payload = {'type': 'H5T_STD_I32LE', 'shape': 10}
        creation_props = {'fillValue': 42}
        foo_bar = {}
        for i in range(500):
            foo_bar[i] = f"this is a test {i}"
        creation_props['foo_bar'] = foo_bar

        payload['creationProperties'] = creation_props

        req = self.endpoint + "/datasets"
        rsp = self.session.post(req, data=json.dumps(payload), headers=headers)
        self.assertEqual(rsp.status_code, 201)  # create dataset

        rspJson = json.loads(rsp.text)
        dset_uuid = rspJson['id']
        self.assertTrue(helper.validateId(dset_uuid))

        # link new dataset as 'dset'
        name = 'dset'
        req = self.endpoint + "/groups/" + root_uuid + "/links/" + name
        payload = {"id": dset_uuid}
        rsp = self.session.put(req, data=json.dumps(payload), headers=headers)
        self.assertEqual(rsp.status_code, 201)

        # read back the data
        req = self.endpoint + "/datasets/" + dset_uuid + "/value"
        rsp = self.session.get(req, headers=headers)
        self.assertEqual(rsp.status_code, 200)
        rspJson = json.loads(rsp.text)
        self.assertTrue("hrefs" in rspJson)
        self.assertTrue("value" in rspJson)
        self.assertEqual(rspJson["value"], [42] * 10)

        # write some values
        payload = {'start': 0, 'stop': 5, 'value': [24] * 5}
        rsp = self.session.put(req, data=json.dumps(payload), headers=headers)
        self.assertEqual(rsp.status_code, 200)

        rsp = self.session.get(req, headers=headers)
        self.assertEqual(rsp.status_code, 200)
        rspJson = json.loads(rsp.text)
        self.assertTrue("hrefs" in rspJson)
        self.assertTrue("value" in rspJson)
        ret_values = rspJson["value"]
        for i in range(5):
            self.assertEqual(ret_values[i], 24)
            self.assertEqual(ret_values[i+5], 42)

    def testDeshuffling(self):
        """Test the shuffle filter implementation used with a known data file."""
        print("testDeshuffling", self.base_domain)
        headers = helper.getRequestHeaders(domain=self.base_domain)

        hdf5_sample_bucket = config.get("hdf5_sample_bucket")
        if not hdf5_sample_bucket:
            print("hdf5_sample_bucket config not set, skipping testShuffleFilter")
            return

        sample_json = helper.getHDF5JSON("sample-shuffle-data.json")
        if not sample_json:
            print("sample-shuffle-data.json file not found, skipping testDeshuffling")
            return

        if "sample-shuffle-data.h5" not in sample_json:
            self.assertTrue(False, 'JSON "sample-shuffle-data.h5" key not found')
        else:
            sample_json = sample_json["sample-shuffle-data.h5"]

        # Datasets in the test file...
        dset_info = [
            ("/float32", {"base": "H5T_IEEE_F32LE", "class": "H5T_FLOAT"}, "<f4"),
            ("/float64", {"base": "H5T_IEEE_F64LE", "class": "H5T_FLOAT"}, "<f8"),
            ("/int16", {"base": "H5T_STD_I16LE", "class": "H5T_INTEGER"}, "<i2"),
            ("/int32", {"base": "H5T_STD_I32LE", "class": "H5T_INTEGER"}, "<i4"),
            ("/int64", {"base": "H5T_STD_I64LE", "class": "H5T_INTEGER"}, "<i8"),
            ("/uint16", {"base": "H5T_STD_U16LE", "class": "H5T_INTEGER"}, "<u2"),
            ("/uint32", {"base": "H5T_STD_U32LE", "class": "H5T_INTEGER"}, "<u4"),
            ("/uint64", {"base": "H5T_STD_U64LE", "class": "H5T_INTEGER"}, "<u8")
        ]

        # Verify chunk location info is available for all datasets...
        for name, undef, undef in dset_info:
            try:
                sample_json[name]["byteStreams"][0]["file_offset"]
                sample_json[name]["byteStreams"][0]["size"]
                sample_json[name]["byteStreams"][0]["array_offset"]
            except (KeyError, IndexError):
                self.assertFalse(True, f"{name}: Incomplete chunk location info")

        # Get domain
        req = helper.getEndpoint() + '/'
        rsp = self.session.get(req, headers=headers)
        rspJson = json.loads(rsp.text)
        self.assertTrue("root" in rspJson, '"root" JSON key missing')
        root_uuid = rspJson["root"]

        # Sample file URI...
        furi = f"s3://{hdf5_sample_bucket}/data/hdf5test/sample-shuffle-data.h5"

        # Create HSDS datasets and test reading shuffled data from an HDF5 file...
        for name, dt, numpy_dt in dset_info:
            num_chunks = len(sample_json[name]["byteStreams"])
            chunk_info = dict()
            for i in range(num_chunks):
                this_chunk = sample_json[name]["byteStreams"][i]
                chunk_info[f'{this_chunk["index"]}'] = (
                    this_chunk["file_offset"], this_chunk["size"])

            # Create the HSDS dataset that points to the test shuffled data...
            payload = {
                "type": dt,
                "shape": [100],
                "creationProperties": {
                    "filters": [{
                        "class": "H5Z_FILTER_SHUFFLE",
                        "id": 2,
                        "name": "shuffle"
                    }],
                    "layout": {
                        "class": "H5D_CHUNKED_REF",
                        "file_uri": furi,
                        "dims": [100],
                        "chunks": chunk_info
                    }
                },
            }
            req = self.endpoint + '/datasets'
            rsp = self.session.post(
                req, data=json.dumps(payload), headers=headers)
            self.assertEqual(rsp.status_code, 201, rsp.text)
            rspJson = json.loads(rsp.text)
            dset_uuid = rspJson["id"]
            self.assertTrue(helper.validateId(dset_uuid))
            req = self.endpoint + "/groups/" + root_uuid + "/links/" + name[1:]
            payload = {"id": dset_uuid}
            rsp = self.session.put(
                req, data=json.dumps(payload), headers=headers)
            self.assertEqual(rsp.status_code, 201, rsp.text)

            # Read dataset's test values...
            req = self.endpoint + "/datasets/" + dset_uuid + "/value"
            rsp = self.session.get(req, headers=headers)
            if rsp.status_code == 404:
                print(f"File object: {furi} not found, skipping "
                      "shuffle filter test")
                return
            self.assertEqual(rsp.status_code, 200, rsp.text)
            rspJson = json.loads(rsp.text)
            self.assertTrue("hrefs" in rspJson, 'Missing "hrefs" JSON key')
            self.assertTrue("value" in rspJson, 'Missing "value" JSON key')
            value = rspJson["value"]
            self.assertTrue(np.array_equal(
                np.fromiter(value, dtype=numpy_dt), np.arange(100, dtype=numpy_dt)),
                f'Different values for "{name}" dataset')


if __name__ == '__main__':
    # setup test files
    unittest.main()<|MERGE_RESOLUTION|>--- conflicted
+++ resolved
@@ -110,10 +110,6 @@
         rspJson = json.loads(rsp.text)
         self.assertTrue("hrefs" in rspJson)
         self.assertTrue("value" in rspJson)
-<<<<<<< HEAD
-        print(rspJson["value"])
-=======
->>>>>>> 95801250
         self.assertEqual(rspJson["value"], [0,1,3,7])
 
         # read a selection
