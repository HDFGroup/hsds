--- conflicted
+++ resolved
@@ -96,13 +96,8 @@
             self.assertTrue("value" not in attrJson)
 
         # get all attributes including data
-<<<<<<< HEAD
         params = {"IncludeData": 1}
-        rsp = requests.get(req, headers=headers, params=params)
-=======
-        req = self.endpoint + "/groups/" + root_uuid + "/attributes?IncludeData=True"
-        rsp = self.session.get(req, headers=headers)
->>>>>>> e2c2938f
+        rsp = self.session.get(req, headers=headers, params=params)
         self.assertEqual(rsp.status_code, 200)
         rspJson = json.loads(rsp.text)
 
@@ -1210,53 +1205,6 @@
         self.assertFalse("type" in rspJson)
         self.assertFalse("shape" in rspJson)
         self.assertEqual(rspJson["value"], value)
-
-    def testPutIntegerArray(self):
-        # Test PUT value for 1d attribute with list of integers
-        print("testPutIntegerArray", self.base_domain)
-
-        headers = helper.getRequestHeaders(domain=self.base_domain)
-        req = self.endpoint + '/'
-
-        # Get root uuid
-        rsp = requests.get(req, headers=headers)
-        self.assertEqual(rsp.status_code, 200)
-        rspJson = json.loads(rsp.text)
-        root_uuid = rspJson["root"]
-        helper.validateId(root_uuid)
-
-        # create attr
-        value = [2,3,5,7,11,13]
-        data = { "type": 'H5T_STD_I32LE', "shape": 6, "value": value}
-        attr_name = "int_arr_attr"
-        req = self.endpoint + "/groups/" + root_uuid + "/attributes/" + attr_name
-        rsp = requests.put(req, data=json.dumps(data), headers=headers)
-        self.assertEqual(rsp.status_code, 201)
-
-        # read attr
-        rsp = requests.get(req, headers=headers)
-        self.assertEqual(rsp.status_code, 200)
-        rspJson = json.loads(rsp.text)
-        self.assertTrue("hrefs" in rspJson)
-        self.assertTrue("value" in rspJson)
-        self.assertEqual(rspJson["value"], value)
-        self.assertTrue("type" in rspJson)
-        type_json = rspJson["type"]
-        self.assertTrue("class" in type_json)
-        self.assertEqual(type_json["base"], "H5T_STD_I32LE")
-        self.assertTrue("shape" in rspJson)
-        shape_json = rspJson["shape"]
-        self.assertTrue("class" in shape_json)
-        self.assertTrue(shape_json["class"], 'H5S_SIMPLE')
-        self.assertTrue("dims" in shape_json)
-        self.assertTrue(shape_json["dims"], [6])
-
-        # try creating an array where the shape doesn't match data values
-        data = { "type": 'H5T_STD_I32LE', "shape": 5, "value": value}
-        attr_name = "badarg_arr_attr"
-        req = self.endpoint + "/groups/" + root_uuid + "/attributes/" + attr_name
-        rsp = requests.put(req, data=json.dumps(data), headers=headers)
-        self.assertEqual(rsp.status_code, 400)  # Bad request
 
     def testNaNAttributeValue(self):
         # Test GET Attribute value with JSON response that contains NaN data
