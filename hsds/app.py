--- conflicted
+++ resolved
@@ -17,8 +17,6 @@
         s.bind(('127.0.0.1', 0))
         s.setsockopt(socket.SOL_SOCKET, socket.SO_REUSEADDR, 1)
         return s.getsockname()[1]  
-<<<<<<< HEAD
-=======
 
 def print_process_output(queues):
     while True:
@@ -39,7 +37,6 @@
         queue.put(line)
     logging.debug("enqueu_output close()")
     out.close()
->>>>>>> e2c2938f
 
 _HELP_USAGE = "Starts hsds a REST-based service for HDF5 data."
 
@@ -89,15 +86,6 @@
 
     args, extra_args = parser.parse_known_args()
 
-<<<<<<< HEAD
-    print("args:", args)
-    print("extra_args:", extra_args)
-    print("count:", args.target_dn_count)
-    print("port:", args.port)
-    print("hs_username:", args.hs_username)
-    port = find_free_port()
-    print("port:", port)
-=======
     # setup logging
     if args.loglevel:
         log_level_cfg = args.loglevel
@@ -131,7 +119,6 @@
         use_socket = True
     else:
         use_socket = False
->>>>>>> e2c2938f
 
     if args.port == 0:
         if use_socket:
