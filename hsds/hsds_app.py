import os
import sys
from pathlib import Path
import site
import signal
import subprocess
import time
import uuid
import queue
import threading
import logging
from shutil import which


def _enqueue_output(out, queue, loglevel):
    for line in iter(out.readline, b''):
        # filter lines by loglevel
        words = line.split()
        put_line = True

        if loglevel != logging.DEBUG:
            if len(words) >= 2:
                # format should be "node_name log_level> msg"
                level = words[1][:-1]
                if loglevel == logging.INFO:
                    if level == "DEBUG":
                        put_line = False
                elif loglevel == logging.WARN or loglevel == logging.WARNING:
                    if not level.startswith("WARN") and level != "ERROR":
                        put_line = False
                elif loglevel == logging.ERROR:
                    if level != "ERROR":
                        put_line = False
        put_line = True
        if put_line:
            queue.put(line)
    logging.debug("enqueu_output close()")
    out.close()


def get_cmd_dir():
    """Return directory where hsds console shortcuts are."""
    hsds_shortcut = "hsds-servicenode"

    user_bin_dir = os.path.join(site.getuserbase(), "bin")
    if os.path.isdir(user_bin_dir):
        logging.debug(f"userbase bin_dir: {user_bin_dir}")
        if os.path.isfile(os.path.join(user_bin_dir, hsds_shortcut)):
            logging.info(f"using cmd_dir: {user_bin_dir}")
            return user_bin_dir

    logging.debug(f"looking for {hsds_shortcut} in PATH env var folders")
    cmd = which(hsds_shortcut, mode=os.F_OK | os.R_OK)
    if cmd is not None:
        cmd_dir = os.path.dirname(cmd)
        logging.info(f"using cmd_dir: {cmd_dir}")
        return cmd_dir

    sys_bin_dir = os.path.join(sys.exec_prefix, "bin")
    if os.path.isdir(sys_bin_dir):
        logging.debug(f"sys bin_dir: {sys_bin_dir}")
        if os.path.isfile(os.path.join(sys_bin_dir, hsds_shortcut)):
            logging.info(f"using cmd_dir: {sys_bin_dir}")
            return sys_bin_dir

    # fall back to just use __file__.parent
    bin_dir = Path(__file__).parent
    logging.info(f"no userbase or syspath found - using: {bin_dir}")
    return bin_dir


class HsdsApp:
    """
    Class to initiate and manage sub-process HSDS service
    """

<<<<<<< HEAD
    def __init__(self, username=None, 
                password=None, password_file=None, logger=None, 
                log_level=None, dn_count=1, logfile=None, 
                socket_dir=None, config_dir=None, readonly=False,
                islambda=False):
=======
    def __init__(self, username=None,
                 password=None, password_file=None, logger=None,
                 log_level=None, dn_count=1, logfile=None,
                 socket_dir=None, config_dir=None, readonly=False):
>>>>>>> e9a977c3
        """
        Initializer for class
        """

        """
        # Using tempdir is causing a unicode exception
        # See: https://bugs.python.org/issue32958
        self._tempdir = tempfile.TemporaryDirectory()
        tmp_dir = self._tempdir.name
        """

        # create a random dirname if one is not supplied
        if socket_dir:
            if socket_dir[-1] != '/':
                socket_dir += '/'
        else:
            tmp_dir = "/tmp"  # TBD: will this work on windows?
            rand_name = uuid.uuid4().hex[:8]
            socket_dir = f"{tmp_dir}/hs{rand_name}/"  # TBD: use temp dir
        self._dn_urls = []
        self._socket_paths = []
        self._processes = []
        self._queues = []
        self._threads = []
        self._dn_count = dn_count
        self._username = username
        self._password = password
        self._password_file = password_file
        self._logfile = logfile
        self._loglevel = log_level
        self._readonly = readonly
        self._islambda = islambda
        self._ready = False
        self._config_dir = config_dir
        self._cmd_dir = get_cmd_dir()

        if logger is None:
            self.log = logging
        else:
            self.log = logger

        if not os.path.isdir(socket_dir):
            os.mkdir(socket_dir)

        self.log.debug(f"HsdsApp init - Using socketdir: {socket_dir}")

        # url-encode any slashed in the socket dir
        socket_url = ""
        for ch in socket_dir:
            if ch == '/':
                socket_url += "%2F"
            else:
                socket_url += ch

        for i in range(dn_count):
            socket_name = f"dn_{(i+1)}.sock"
            dn_url = f"http+unix://{socket_url}{socket_name}"
            self._dn_urls.append(dn_url)
            self._socket_paths.append(f"{socket_dir}{socket_name}")

        # sort the ports so that node_number can be determined based on dn_url
        self._dn_urls.sort()
        self._endpoint = f"http+unix://{socket_url}sn_1.sock"
        self._socket_paths.append(f"{socket_dir}sn_1.sock")
        self._rangeget_url = f"http+unix://{socket_url}rangeget.sock"
        self._socket_paths.append(f"{socket_dir}rangeget.sock")

    @property
    def endpoint(self):
        return self._endpoint

    @property
    def ready(self):
        return self._ready

    def print_process_output(self):
        """ print any queue output from sub-processes
        """
        if self._logfile:
            f = open(self._logfile, "a")
        else:
            f = sys.stdout

        while True:
            got_output = False
            for q in self._queues:
                try:
                    line = q.get_nowait()  # or q.get(timeout=.1)
                except queue.Empty:
                    pass  # no output on this queue yet
                else:
                    if isinstance(line, bytes):
                        # self.log.debug(line.decode("utf-8").strip())
                        f.write(line.decode("utf-8"))
                    else:
                        f.write(line)
                    got_output = True
            if not got_output:
                break  # all queues empty for now
        if self._logfile:
            f.close()

    def check_processes(self):
        # self.log.debug("check processes")
        self.print_process_output()
        for p in self._processes:
            if p.poll() is not None:
                result = p.communicate()
                msg = f"process {p.args[0]} ended, result: {result}"
                self.log.warn(msg)
                # TBD - restart failed process

    def run(self):
        """ startup hsds processes
        """
        if self._processes:
            # just check process state and restart if necessary
            self.check_processes()
            return

        dn_urls_arg = ""
        for dn_url in self._dn_urls:
            if dn_urls_arg:
                dn_urls_arg += ','
            dn_urls_arg += dn_url

        pout = subprocess.PIPE   # will pipe to parent
        # create processes for count dn nodes, sn node, and rangeget node
        count = self._dn_count + 2  # plus 2 for rangeget proxy and sn
        # set PYTHONUNBUFFERED so we can get any output immediately
        os.environ["PYTHONUNBUFFERED"] = "1"
        # TODO: don't modify parent process env, use os.environ.copy(), set, and popen(env=)

        common_args = ["--standalone", ]
        common_args.append(f"--dn_urls={dn_urls_arg}")
        common_args.append(f"--rangeget_url={self._rangeget_url}")
        common_args.append(f"--hsds_endpoint={self._endpoint}")
        if self._islambda:
            # base boto packages installed in AWS image conflicting with aiobotocore
            # see: https://github.com/aio-libs/aiobotocore/issues/862
            # This command line argument will tell the sub-processes to remove
            # sitepackage libs from their path before importing aiobotocore
            common_args.append("--removesitepackages")
        # common_args.append("--server_name=Direct Connect (HSDS)")
        common_args.append("--use_socket")
        if self._readonly:
            common_args.append("--readonly")
        if self._config_dir:
            common_args.append(f"--config-dir={self._config_dir}")
        if self._loglevel:
            common_args.append(f"--log_level={self._loglevel}")

        py_exe = sys.executable
        cmd_dir = os.path.join(sys.exec_prefix, "bin")
        for i in range(count):
            if i == 0:
                # args for service node
                pargs = [py_exe,
                         os.path.join(cmd_dir, "hsds-node"),
                         "--node_type=sn",
                         "--log_prefix=sn "]
                if self._username:
                    pargs.append(f"--hs_username={self._username}")
                if self._password:
                    pargs.append(f"--hs_password={self._password}")
                if self._password_file:
                    pargs.append(f"--password_file={self._password_file}")
                else:
                    pargs.append("--password_file=")

                pargs.append(f"--sn_url={self._endpoint}")
                pargs.append("--logfile=sn1.log")
            elif i == 1:
                # args for rangeget node
                pargs = [py_exe,
                         os.path.join(cmd_dir, "hsds-node"),
                         "--node_type=rn",
                         "--log_prefix=rg "]
            else:
                node_number = i - 2  # start with 0
                pargs = [py_exe,
                         os.path.join(cmd_dir, "hsds-node"),
                         "--node_type=dn",
                         f"--log_prefix=dn{node_number+1} "]
                pargs.append(f"--dn_urls={dn_urls_arg}")
                pargs.append(f"--node_number={node_number}")
            # logging.info(f"starting {pargs[0]}")
            pargs.extend(common_args)
            p = subprocess.Popen(pargs, bufsize=1, universal_newlines=True,
                                 shell=False, stdout=pout)
            self._processes.append(p)
            # setup queue so we can check on process output without blocking
            q = queue.Queue()
            loglevel = self.log.root.level
            t = threading.Thread(
                target=_enqueue_output, args=(p.stdout, q, loglevel))
            self._queues.append(q)
            t.daemon = True  # thread dies with the program
            t.start()
            self._threads.append(t)

        # wait to sockets are initialized
        start_ts = time.time()
        SLEEP_TIME = 0.1  # time to sleep between checking on socket connection
        MAX_INIT_TIME = 10.0  # max time to wait for socket to be initialized

        while True:
            ready = 0
            for socket_path in self._socket_paths:
                if os.path.exists(socket_path):
                    ready += 1
            if ready == count:
                self.log.info("all processes ready!")
                break
            else:
                self.log.debug(f"{ready}/{count} ready")
                self.log.debug(f"sleeping for {SLEEP_TIME}")
                time.sleep(SLEEP_TIME)
                if time.time() > start_ts + MAX_INIT_TIME:
                    msg = f"failed to initialize after {MAX_INIT_TIME} seconds"
                    self.log.error(msg)
                    raise IOError(msg)

        self.log.info(f"Ready after: {(time.time()-start_ts):4.2f} s")
        self._ready = True

    def stop(self):
        """ terminate hsds processes
        """
        if not self._processes:
            return
        now = time.time()
        logging.info(f"hsds app stop at {now}")
        for p in self._processes:
            logging.info(f"sending SIGINT to {p.args[0]}")
            p.send_signal(signal.SIGINT)
        # wait for sub-proccesses to exit
        SLEEP_TIME = 0.1  # time to sleep between checking on process state
        MAX_WAIT_TIME = 10.0  # max time to wait for sub-process to terminate
        start_ts = time.time()
        while True:
            is_alive = False
            for p in self._processes:
                if p.poll() is None:
                    is_alive = True
            if is_alive:
                logging.debug(f"still alive, sleep {SLEEP_TIME}")
                time.sleep(SLEEP_TIME)
            else:
                logging.debug("all subprocesses exited")
                break
            if time.time() > start_ts + MAX_WAIT_TIME:
                msg = f"failed to terminate after {MAX_WAIT_TIME} seconds"
                self.log.error(msg)
                break

        # kill any reluctant to die processes
        for p in self._processes:
            if p.poll():
                logging.info(f"terminating {p.args[0]}")
                p.terminate()
        self._processes = []
        for t in self._threads:
            del t
        self._threads = []

    def __del__(self):
        """ cleanup class resources """
        self.stop()
        # self._tempdir.cleanup()<|MERGE_RESOLUTION|>--- conflicted
+++ resolved
@@ -74,18 +74,11 @@
     Class to initiate and manage sub-process HSDS service
     """
 
-<<<<<<< HEAD
     def __init__(self, username=None, 
                 password=None, password_file=None, logger=None, 
                 log_level=None, dn_count=1, logfile=None, 
                 socket_dir=None, config_dir=None, readonly=False,
                 islambda=False):
-=======
-    def __init__(self, username=None,
-                 password=None, password_file=None, logger=None,
-                 log_level=None, dn_count=1, logfile=None,
-                 socket_dir=None, config_dir=None, readonly=False):
->>>>>>> e9a977c3
         """
         Initializer for class
         """
