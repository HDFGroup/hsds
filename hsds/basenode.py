--- conflicted
+++ resolved
@@ -160,10 +160,6 @@
 async def k8s_update_dn_info(app):
     """ update dn urls by querying k8s api.  Call each url to determine node_ids """
     log.info("k8s_update_dn_info")
-<<<<<<< HEAD
-
-=======
->>>>>>> 0998123d
     k8s_app_label = config.get("k8s_app_label")
     k8s_namespace = config.get("k8s_namespace")
     # put import here to avoid k8s package dependency unless required
