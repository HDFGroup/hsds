##############################################################################
# Copyright by The HDF Group.                                                #
# All rights reserved.                                                       #
#                                                                            #
# This file is part of HSDS (HDF5 Scalable Data Service), Libraries and      #
# Utilities.  The full HSDS copyright notice, including                      #
# terms governing use, modification, and redistribution, is contained in     #
# the file COPYING, which can be found at the root of the source code        #
# distribution tree.  If you do not have access to this file, you may        #
# request a copy from help@hdfgroup.org.                                     #
##############################################################################
#
# Head node of hsds cluster
#
import os
import asyncio
import json
import time

from aiohttp.web import Application, StreamResponse, run_app, json_response
from aiohttp.web_exceptions import HTTPBadRequest, HTTPInternalServerError, HTTPServiceUnavailable, HTTPNotFound, HTTPException

from asyncio import TimeoutError

from . import config
from .util.timeUtil import unixTimeToUTC, elapsedTime
from .util.httpUtil import http_get, getUrl
from .util.idUtil import  createNodeId
from . import hsds_logger as log
from .util import query_marathon as marathonClient

NODE_STAT_KEYS = ("cpu", "diskio", "memory", "log_stats", "disk", "netio",
    "req_count", "s3_stats", "azure_stats", "chunk_cache_stats")

async def healthCheck(app):
    """ Periodic method that pings each active node and verifies it is still healthy.
    If node doesn't respond, free up the node slot (the node can re-register if it comes back)'.
    Note that an aio deprecation against changing state after initial app startup means we might have to do something like https://github.com/aio-libs/aiohttp/issues/3397#issuecomment-440943426 for some of the items currently tracking in app."""


    nodes = app["nodes"]

    while True:
        app["last_health_check"] = int(time.time())

        # sleep for a bit
        sleep_secs = config.get("head_sleep_time")
        await  asyncio.sleep(sleep_secs)

        now = int(time.time())
        log.info("health check {}, cluster_state: {}, node_count: {}".format(unixTimeToUTC(now), app["cluster_state"], len(nodes)))

        fail_count = 0
        # keep track of where we are in the global node list for possible deletions
        node_seq_num = -1
        HEALTH_CHECK_RETRY_COUNT = 1 # times to try before calling a node dead
        #TODO note that this fail_count actually applies to any node.  Should the fail count be a hash of node_ids to a fail count?
        for node in nodes:
            node_seq_num += 1
            if node["host"] is None:
                fail_count += 1
                log.warn("Node found with missing host information.")
                continue
            url = getUrl(node["host"], node["port"]) + "/info"
            try:
                rsp_json = await http_get(app, url)
                if "node" not in rsp_json:
                    log.error("Unexpected response from node")
                    fail_count += 1
                    continue
                node_state = rsp_json["node"]
                node_id = node_state["id"]

                if node_id != node['id']:
                    log.warn("unexpected node_id: {} (expecting: {})".format(node_id, node['id']))
                    node['host'] = None
                    node['id'] = None
                    fail_count += 1
                    continue

                if 'number' in node_state and node_state['number'] != node['node_number']:
                    msg = "unexpected node_number got {} (expecting: {})"
                    log.warn(msg.format(node_state["number"], node['node_number']))
                    node['host'] = None
                    node['id'] = None
                    fail_count += 1
                    continue

                # save off other useful info from the node
                app_node_stats = app["node_stats"]
                node_stats = {}
                for k in NODE_STAT_KEYS:
                    if k in rsp_json:
                        node_stats[k] = rsp_json[k]
                app_node_stats[node_id] = node_stats
                # mark the last time we got a response from this node
                node["healthcheck"] = unixTimeToUTC(int(time.time()))
                node["failcount"] = 0 # rest
            except OSError as ose:
                log.warn("OSError for req: {}: {}".format(url, str(ose)))
                # node has gone away?
                node["failcount"] += 1
                if node["failcount"] >= HEALTH_CHECK_RETRY_COUNT:
                    log.warn("node {}:{} not responding".format(node["host"], node["port"]))
                    fail_count += 1
            except TimeoutError as toe:
                log.warn("TimeoutError for req: {}: {}".format(url, str(toe)))
                # node has gone away?
                node["failcount"] += 1
                if node["failcount"] >= HEALTH_CHECK_RETRY_COUNT:
                    log.warn("node {}:{} not responding".format(node["host"], node["port"]))
                    fail_count += 1
            except Exception as e:
                log.warn("Exception for healthcheck: {}: {}".format(url, str(e)))
                # node has gone away?
                node["failcount"] += 1
                if node["failcount"] >= HEALTH_CHECK_RETRY_COUNT:
                    log.warn("removing {}:{} from active list".format(node["host"], node["port"]))
                    node["host"] = None  # make slow available for new registrations
                    fail_count += 1
            except HTTPServiceUnavailable as hsu:
                log.warn("HTTPServiceUnavailable error for req: {}: {}".format(url, str(hsu)))
                # node has gone away?
                node["failcount"] += 1
                if node["failcount"] >= HEALTH_CHECK_RETRY_COUNT:
                    log.warn("removing {}:{} from active list".format(node["host"], node["port"]))
                    fail_count += 1
            except HTTPNotFound as hnf:
                log.warn("HTTPException error for req: {}: {}".format(url, str(hnf)))
                # node has gone away?
                node["failcount"] += 1
                if node["failcount"] >= HEALTH_CHECK_RETRY_COUNT:
                    log.warn("removing {}:{} from active list".format(node["host"], node["port"]))
                    fail_count += 1
            except HTTPException as he:
                log.warn("HTTPException error for req: {}: {}".format(url, str(he)))
                # node has gone away?
                node["failcount"] += 1
                if node["failcount"] >= HEALTH_CHECK_RETRY_COUNT:
                    log.warn("removing {}:{} from active list".format(node["host"], node["port"]))
                    fail_count += 1
            except:
                log.warn("Unknown exception caught")
            finally:
                if node["failcount"] >= HEALTH_CHECK_RETRY_COUNT:
                    log.warn("Forgetting about node {}:{} due to too many failures.".format(node['host'], node['port']))
                    node['host'] = None
                    node['id'] = None
                    if node['node_type'] == "dn":
                        log.warn("Removed a DN")
                        del app['nodes'][node_seq_num]
                        del node
                        # best to just break to avoid weird modified loop variable behavior
                        break
                    elif node['node_type'] == "sn":
                        log.warn("Removed a SN")
                        del app['nodes'][node_seq_num]
                        del node
                        # best to just break to avoid weird modified loop variable behavior
                        break
                    else:
                        log.warn(f"Lost a node that wasn't a dn or sn, no action taken")
                    #We've handled this particular loop's failed node
                    fail_count -= 1
                    # check to see if the cluster is in the process of scaling down and reached its target
                    log.debug(f"After node removal, checking to see if we can go ready fail_count is {fail_count}, app['cluster_state'] is {app['cluster_state']}, app['target_dn_count'] is {app['target_dn_count']}, getTargetNodeCount(app, 'dn') is {await getTargetNodeCount(app, 'dn')}, getActiveNodeCount(app, 'dn') is {getActiveNodeCount(app, 'dn')}, getTargetNodeCount(app, 'sn') is {await getTargetNodeCount(app, 'sn')}, app['target_sn_count'] is {app['target_sn_count']}, getActiveNodeCount(app, 'sn') is {getActiveNodeCount(app, 'sn')}")
                    if fail_count == 0 and app["cluster_state"] != "READY" and app['target_dn_count'] == getActiveNodeCount(app, "dn") and app['target_sn_count'] == getActiveNodeCount(app, "sn"):
                        log.info("All nodes healthy at new cluster size, changing cluster state to READY")
                        app["cluster_state"] = "READY"

        log.info("node health check fail_count: {}".format(fail_count))

        if fail_count > 0:
            if app["cluster_state"] == "READY":
                # go back to INITIALIZING state until another node is registered
                log.warn("Fail_count > 0, Setting cluster_state from READY to INITIALIZING")
                app["cluster_state"] = "INITIALIZING"
        elif fail_count == 0 and app["cluster_state"] != "READY" and app['target_dn_count'] == getActiveNodeCount(app, "dn") and app['target_sn_count'] == getActiveNodeCount(app, "sn"):
            log.info("All nodes healthy, changing cluster state to READY")
            app["cluster_state"] = "READY"
        #else: all is well



async def info(request):
    """HTTP Method to return node state to caller"""
    log.request(request)
    app = request.app
    resp = StreamResponse()
    resp.headers['Content-Type'] = 'application/json'
    answer = {}
    # copy relevant entries from state dictionary to response
    answer['id'] = request.app['id']
    answer['start_time'] = unixTimeToUTC(app['start_time'])
    answer['last_health_check'] = unixTimeToUTC(app['last_health_check'])
    answer['up_time'] = elapsedTime(app['start_time'])
    answer['cluster_state'] = app['cluster_state']
    answer['bucket_name'] = app['bucket_name']
    answer['target_sn_count'] = await getTargetNodeCount(app, "sn")
    answer['active_sn_count'] = getActiveNodeCount(app, "sn")
    answer['target_dn_count'] = await getTargetNodeCount(app, "dn")
    answer['active_dn_count'] = getActiveNodeCount(app, "dn")

    resp = json_response(answer)
    log.response(request, resp=resp)
    return resp

async def register(request):
    """ HTTP method for nodes to register with head node"""
    log.request(request)
    app = request.app
    text = await request.text()
    # body = await request.json()
    body = json.loads(text)
    log.info("body: {}".format(body))
    if 'id' not in body:
        msg = "Missing 'id'"
        log.response(request, code=400, message=msg)
        raise HTTPBadRequest(reason=msg)
    if 'ip' not in body:
        peername = request.transport.get_extra_info('peername')
        host, req_port = peername
        log.info("register host: {}, port: {}".format(host, req_port))
        if peername is None:
            raise HTTPBadRequest(reason="Can not determine caller IP")
    else:
        #Specify the ip is useful in docker / DCOS situations, where in certain situations a 
        #docker private network IP might be used
        host = body["ip"]
        log.info("explicit specification of host: {}".format(host))
    if 'port' not in body:
        msg = "missing key 'port'"
        log.response(request, code=400, message=msg)
        raise HTTPBadRequest(reason=msg)
    if 'node_type' not in body:
        raise HTTPBadRequest(reason="missing key 'node_type'")
    if body['node_type'] not in ('sn', 'dn'):
        msg="invalid node_type"
        log.response(request, code=400, message=msg)
        raise HTTPBadRequest(reason=msg)

    nodes = None
    ret_node = None

    node_ids = app['node_ids']
    if body['id'] in node_ids:
        # already registered?
        log.warn("Node {} is already registered!!!  Something may be wrong.".format(body['id']))
        ret_node = node_ids[body['id']]
    else:
        log.debug(f"Node {body['id']} is unknown, may be a new node coming online.")
        nodes = app['nodes']
        app['active_sn_count'] = getActiveNodeCount(app, "sn")
        app['active_dn_count'] = getActiveNodeCount(app, "dn")

        # If the cluster has any failed nodes, replace them.  Otherwise, see if the cluster is in the process of growing.
        if(body['node_type'] == "dn" or body['node_type'] == "sn"):
            replacedNode = False
            for node in nodes:
                if node['host'] is None and node['node_type'] == body['node_type']:
                    # found a free node
                    log.info("Found free node reference: {}".format(node))
                    node['host'] = host
                    node['port'] = body["port"]
                    node['id'] =   body["id"]
                    node['connected'] = unixTimeToUTC(int(time.time()))
                    node['failcount'] = 0
                    ret_node = node
                    node_ids[body["id"]] = ret_node
                    replacedNode = True
                    break
            if not replacedNode:
                node = {"node_number": len(nodes) - 1,
                    "node_type": body['node_type'],
                    "host": body['ip'],
                    "port": body['port'],
                    "id": body['id'],
                    "connected": unixTimeToUTC(int(time.time())),
                    "failcount": 0}
                log.debug(f"Added node node_type {node['node_type']} host {node['host']} port {node['port']} id {node['id']} connected {node['connected']} failcount {node['failcount']}")
                nodes.append(node)
                ret_node = node
                node_ids[body["id"]] = ret_node
        else:
            log.warn("Only sn or dn nodes may be replaced or added to a cluster")

    if ret_node is None:
        log.info("no free node to assign")

    inactive_node_count = getInactiveNodeCount(app)
    log.info("inactive_node_count: {}".format(inactive_node_count))
    if inactive_node_count == 0:
        # all the nodes have checked in
        log.info(f"setting cluster state to READY - was: {app['cluster_state']}")
        app['cluster_state'] = "READY"

    resp = StreamResponse()
    resp.headers['Content-Type'] = 'application/json'
    answer = {}
    if ret_node is not None:
        answer["node_number"] = ret_node["node_number"]
    else:
        # all nodes allocated, let caller know it's in the reserve pool
        answer["node_number"] = -1

    #answer["node_count"] = app["target_dn_count"]
    answer["node_count"] = await getTargetNodeCount(app, body['node_type'])

    resp = json_response(answer)
    log.response(request, resp=resp)
    return resp

async def nodestate(request):
    """HTTP method to return information about registed nodes"""
    log.request(request)
    node_type = request.match_info.get('nodetype', '*')
    node_number = '*'
    if node_type != '*':
        node_number = request.match_info.get('nodenumber', '*')

    log.info("nodestate/{}/{}".format(node_type, node_number))
    if node_type not in ("sn", "dn", "*"):
        msg="invalid node_type"
        log.response(request, code=400, message=msg)
        raise HTTPBadRequest(reason=msg)

    app = request.app
    resp = StreamResponse()
    resp.headers['Content-Type'] = 'application/json'

    if node_number == '*':
        nodes = []
        for node in app["nodes"]:
            if node["node_type"] == node_type or node_type == "*":
                nodes.append(node)
                log.debug(f"Added a node in nodestate method, up to {len(nodes)} nodes.")
        answer = {"nodes": nodes }
    else:
         answer = {}
         for node in app["nodes"]:
            if node["node_type"] == node_type and str(node["node_number"]) == node_number:
                answer = node
                break
    answer["cluster_state"] = app["cluster_state"]
    resp = json_response(answer)
    log.response(request, resp=resp)
    return resp


async def nodeinfo(request):
    """HTTP method to return node stats (cpu usage, request count, errors, etc.) about registed nodes"""
    log.request(request)
    node_stat_keys = NODE_STAT_KEYS
    stat_key = request.match_info.get('statkey', '*')
    if stat_key != '*':
        if stat_key not in node_stat_keys:
             raise HTTPBadRequest(reason="invalid key: {}".format(stat_key))
        node_stat_keys = (stat_key,)

    app = request.app
    resp = StreamResponse()
    resp.headers['Content-Type'] = 'application/json'

    app_node_stats = app["node_stats"]
    dn_count = await getTargetNodeCount(app, "dn")
    sn_count = await getTargetNodeCount(app, "sn")

    answer = {}
    # re-assemble the individual node stats to arrays indexed by node number
    for stat_key in node_stat_keys:
        log.info("stat_key: {}".format(stat_key))
        stats = {}
        for node in app["nodes"]:
            node_number = node["node_number"]
            node_type = node["node_type"]
            if node_type not in ("sn", "dn"):
                log.error("unexpected node_type: {}".format(node_type))
                continue
            node_id = node["id"]
            log.info("app_node_stats: {}".format(app_node_stats))
            if node_id not in app_node_stats:
                log.info("node_id: {} not found in node_stats".format(node_id))
                continue
            node_stats = app_node_stats[node_id]
            if stat_key not in node_stats:
                log.info("key: {} not found in node_stats for node_id: {}".format(stat_key, node_id))
                continue
            stats_field = node_stats[stat_key]
            for k in stats_field:
                if k not in stats:
                    stats[k] = {}
                    stats[k]["sn"] = [0,] * sn_count
                    stats[k]["dn"] = [0,] * dn_count
                stats[k][node_type][node_number] = stats_field[k]
        answer[stat_key] = stats

    resp = json_response(answer)
    log.response(request, resp=resp)
    return resp

async def getTargetNodeCount(app, node_type):
    count = None
    prev_count = None
    marathon = marathonClient.MarathonClient(app)
    if node_type == "dn":
        prev_count = app['target_dn_count'] 
        if "is_dcos" in app:
            app["target_dn_count"] = int(await marathon.getDNInstances())
        else:
            app["target_dn_count"] = app['target_dn_count']
        count = app['target_dn_count']
    elif node_type == "sn":
        prev_count = app['target_sn_count'] 
        if "is_dcos" in app:
            app["target_sn_count"] = int(await marathon.getSNInstances())
        else:
            app["target_sn_count"] = app['target_sn_count']
        count = app['target_sn_count']
    if prev_count != count:
        app["cluster_state"] = "INITIALIZING"

    return count

def getTargetNodeCountBlocking(app, node_type):
    count = None
    if node_type == "dn":
        count = app['target_dn_count']
    elif node_type == "sn":
        count = app['target_sn_count']
    return count

def getActiveNodeCount(app, node_type):
    count = 0
    for node in app['nodes']:
        if node["node_type"] == node_type and node["host"] is not None:
            count += 1
    return count

def getInactiveNodeCount(app):
    count = 0
    for node in app['nodes']:
        if node['host'] is None:
            count += 1
    return count


def init():
    """Intitialize application and return app object """
    app = Application()

    # set a bunch of global state
    app["id"] = createNodeId("head")
    app["cluster_state"] = "INITIALIZING"
    app["start_time"] = int(time.time())  # seconds after epoch
    app["target_sn_count"] = int(config.get("target_sn_count"))
    app["target_dn_count"] = int(config.get("target_dn_count"))
    log.info("target_sn_count: {}".format(app["target_sn_count"]))
    log.info("target_dn_count: {}".format(app["target_dn_count"]))

    bucket_name = config.get("bucket_name")
    if bucket_name:
        log.info("using bucket: {}".format(bucket_name))
        app["bucket_name"] = bucket_name
    else:
        log.info("No default bucket name is set")

    app["head_host"] = config.get("head_host")
    app["head_port"] = config.get("head_port")

    nodes = []
    for node_type in ("dn", "sn"):
        target_count = int(getTargetNodeCountBlocking(app, node_type))
        for i in range(target_count):
            node = {"node_number": i,
                "node_type": node_type,
                "host": None,
                "port": None,
                "id": None }
            nodes.append(node)
            log.warn(f"init added a node, up to {len(nodes)}")

    # check to see if we are running in a DCOS cluster
    is_dcos = os.environ.get('MARATHON_APP_ID')
    if is_dcos:
        log.warn("setting is_dcos to True")
        app["is_dcos"] = True
    else:
        log.warn("net setting is_dcos")

    app["nodes"] = nodes
    app["node_stats"] = {}  # stats retuned by node/info request.  Keyed by node id
    app["node_ids"] = {}  # dictionary to look up node by id
    app.router.add_get('/', info)
    app.router.add_get('/nodestate', nodestate)
    app.router.add_get('/nodestate/{nodetype}', nodestate)
    app.router.add_get('/nodestate/{nodetype}/{nodenumber}', nodestate)
    app.router.add_get('/nodeinfo', nodeinfo)
    app.router.add_get('/nodeinfo/{statkey}', nodeinfo)
    app.router.add_get('/info', info)
    app.router.add_post('/register', register)

    return app

#
# Main
#

<<<<<<< HEAD
def main():
    log.info("Head node initializing")
    loop = asyncio.get_event_loop()
    app = init()
=======
def create_app(loop):
    """Create headnode aiohttp application

    :param loop: The asyncio loop to use for the application
    :rtype: aiohttp.web.Application
    """
    app = init()  
>>>>>>> 6ad25d31

    # create a client Session here so that all client requests
    #   will share the same connection pool
    app["loop"] = loop
    app["last_health_check"] = 0

    asyncio.ensure_future(healthCheck(app), loop=loop)

    return app


def main():
    log.info("Head node initializing")
    app = create_app(asyncio.get_event_loop())

    head_port = config.get("head_port")
    log.info("Starting service on port: {}".format(head_port))
    log.debug("debug test")
    run_app(app, port=int(head_port))


if __name__ == '__main__':
    main()<|MERGE_RESOLUTION|>--- conflicted
+++ resolved
@@ -505,12 +505,6 @@
 # Main
 #
 
-<<<<<<< HEAD
-def main():
-    log.info("Head node initializing")
-    loop = asyncio.get_event_loop()
-    app = init()
-=======
 def create_app(loop):
     """Create headnode aiohttp application
 
@@ -518,7 +512,6 @@
     :rtype: aiohttp.web.Application
     """
     app = init()  
->>>>>>> 6ad25d31
 
     # create a client Session here so that all client requests
     #   will share the same connection pool
