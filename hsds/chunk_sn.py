--- conflicted
+++ resolved
@@ -33,7 +33,7 @@
 from .util.domainUtil import getBucketForDomain
 from .util.hdf5dtype import getItemSize, createDataType
 from .util.dsetUtil import getSelectionList, getSliceQueryParam, isNullSpace  
-from .util.dsetUtil import getFillValue, isExtensible, getDsetRank
+from .util.dsetUtil import getFillValue, isExtensible
 from .util.dsetUtil import getSelectionShape, getDsetMaxDims, getChunkLayout 
 from .util.chunkUtil import getNumChunks, getChunkIds, getChunkId
 from .util.chunkUtil import getChunkIndex, getChunkSuffix, checkQuery
@@ -1292,20 +1292,13 @@
     item_size = getItemSize(type_json)
     
     if query:
-        # this can only be used with compound types
-        if type_json['class'] != 'H5T_COMPOUND':
-            msg = "Query param can only be used with compound types"
-            log.warn(msg)
-            raise HTTPBadRequest(reason=msg)
-        # verify that query is valid
-        try:
-            _getEvalStr(query, "x", dset_dtype.names)
-        except ValueError as ve:
-            msg = f"get query ValueError: {ve}"
-            log.warn(msg)
-            raise HTTPBadRequest(reason=msg)
         # divert here if we are doing a put query
         # returns array data like a GET query request
+        if not checkQuery(query, dset_dtype):
+            msg = f"query: {query} is not valid"
+            log.warn(msg)
+            raise HTTPBadRequest(reason=msg)
+        
         select = params.get("select")
         slices = await get_slices(app, select, dset_json, bucket=bucket)
         if "Limit" in params:
@@ -1360,6 +1353,7 @@
         log.response(request, resp=resp)
         return resp
 
+    # Resume regular PUT_Value processing without query update
     dset_dtype = createDataType(type_json)  # np datatype
     binary_data = None
     np_shape = None  # expected shape of input data
@@ -1790,20 +1784,8 @@
     content_length = None
     query = params.get("query")
     if query:
-<<<<<<< HEAD
-        if type_json['class'] != 'H5T_COMPOUND':
-            msg = "Query param can only be used with compound types"
-            log.warn(msg)
-            raise HTTPBadRequest(reason=msg)
-        # verify that query is valid
-        try:  
-            _getEvalStr(query, "x", dset_dtype.names)
-        except ValueError as ve:
-            msg = f"get query ValueError: {ve}"
-=======
         if not checkQuery(query, dset_dtype):
             msg = f"query: {query} is not valid"
->>>>>>> 97bf235a
             log.warn(msg)
             raise HTTPBadRequest(reason=msg)
     else:
