##############################################################################
# Copyright by The HDF Group.                                                #
# All rights reserved.                                                       #
#                                                                            #
# This file is part of HSDS (HDF5 Scalable Data Service), Libraries and      #
# Utilities.  The full HSDS copyright notice, including                      #
# terms governing use, modification, and redistribution, is contained in     #
# the file COPYING, which can be found at the root of the source code        #
# distribution tree.  If you do not have access to this file, you may        #
# request a copy from  help@hdfgroup.org.                                     #
##############################################################################
#
# httpUtil:
# http-related helper functions
#
from asyncio import CancelledError
from aiohttp.web import json_response
<<<<<<< HEAD
import simplejson
from aiohttp import  ClientSession, UnixConnector, TCPConnector
from aiohttp.web_exceptions import HTTPForbidden, HTTPNotFound, HTTPConflict, HTTPGone, HTTPInternalServerError, HTTPRequestEntityTooLarge, HTTPServiceUnavailable
=======
from aiohttp import  ClientSession, UnixConnector, TCPConnector
from aiohttp.web_exceptions import HTTPForbidden, HTTPNotFound, HTTPConflict, HTTPGone, HTTPInternalServerError, HTTPRequestEntityTooLarge, HTTPServiceUnavailable, HTTPBadRequest
>>>>>>> e2c2938f
from aiohttp.client_exceptions import ClientError


from .. import hsds_logger as log
from .. import config

def isOK(http_response):
    if http_response < 300:
        return True
    return False


def getUrl(host, port):
    return f"http://{host}:{port}"

def isUnixDomainUrl(url):
    # return True if url is a Unix Socket domain
    # e.g. http://unix:/tmp/dn_1.sock/about
    if not url:
        raise ValueError("url undefined")
    if not url.startswith("http://"):
        raise ValueError(f"invalid url: {url}")
    if url.startswith("http://unix:"):
        return True
    else:
        return False

def getSocketPath(url):
    # return socket path part of the url
    # E.g. for "http://unix:/tmp/dn_1.sock/about" return "/tmp/dn_1.sock"
    if not isUnixDomainUrl(url):
        return None
    # url must start with http://unix:
    start = len("http://unix:")
    end = url.find(".sock")
    if end < start:
        raise ValueError(f"Invalid socket url: {url}")
    return url[start:(end+5)]

def get_http_std_url(url):
    # replace socket path (if exists) with 127.0.0.1
    if not isUnixDomainUrl(url):
        return url
    index = url.find(".sock")
    url = "http://127.0.0.1" + url[(index+5):]
    return url

"""
get aiobotocore http client
"""
def get_http_client(app, url=None, cache_client=True):
    """ get http client """
    if url is None or not isUnixDomainUrl(url):
        socket_path = None
    else:
        socket_path = getSocketPath(url)
        socket_clients = app["socket_clients"]
    if cache_client:
        if "client" in app and not socket_path:
            return app["client"]
        if socket_path and socket_path in socket_clients:
            return socket_clients[socket_path]

    # first time call, create client interface
    # use shared client so that all client requests
    #   will share the same connection pool
    
<<<<<<< HEAD
    if 'socket_path' in app:
        socket_path = app["socket_path"]
        log.info(f"Initiating UnixConnector with path: {socket_path}")
        client = ClientSession(connector=UnixConnector(path=socket_path))
=======
    if socket_path:
        log.info(f"Initiating UnixConnector with path: {socket_path}")
        client = ClientSession(connector=UnixConnector(path=socket_path))
        if cache_client:
            socket_clients[socket_path] = client
>>>>>>> e2c2938f
    else:
        max_tcp_connections = int(config.get("max_tcp_connections"))
        log.info(f"Initiating TCPConnector with limit {max_tcp_connections} connections")
        client = ClientSession(connector=TCPConnector(limit_per_host=max_tcp_connections))
<<<<<<< HEAD

    #create the app object
    app['client'] = client
=======
        if cache_client:
            app['client'] = client

    # return client instance
>>>>>>> e2c2938f
    return client

"""
Release any http clients
"""
async def release_http_client(app):
    log.info("releasing http clients")
    if 'client' in app:
        client = app['client']
        await client.close()
        del app['client']
    if "socket_clients" in app:
        socket_clients = app["socket_clients"]
        for socket_path in socket_clients:
            client = socket_clients[socket_path]
            await client.close()
        app["socket_clients"] = {}
    


"""
Replacement for aiohttp Request.read using our max request limit
"""
async def request_read(request) -> bytes:
    """Read request body if present.

    Returns bytes object with full request content.
    """
    log.debug("request_read")
    if request._read_bytes is None:
        body = bytearray()
        max_request_size = int(config.get("max_request_size"))
        while True:
            chunk = await request._payload.readany()
            body.extend(chunk)
            body_size = len(body)
            if body_size >= max_request_size:
                raise HTTPRequestEntityTooLarge(
                        max_size=max_request_size,
                        actual_size=body_size
                    )
            if not chunk:
                break
        request._read_bytes = bytes(body)
    return request._read_bytes

"""
Helper function  - async HTTP GET
"""
async def http_get(app, url, params=None):
    log.info(f"http_get('{url}')")
    client = get_http_client(app, url=url)
    url = get_http_std_url(url)
    status_code = None
    timeout = config.get("timeout")
    # TBD: usse read_bufsize parameter to optimize read for large responses
    try:
        async with client.get(url, params=params, timeout=timeout) as rsp:
            log.info(f"http_get status: {rsp.status}")
            status_code = rsp.status
            if rsp.status == 200:
                # 200, so read the response
                if 'Content-Type' in rsp.headers and rsp.headers['Content-Type'] == "application/octet-stream":
                    # return binary data
                    retval = await rsp.read()  # read response as bytes
                else:
                    retval = await rsp.json()
            elif status_code == 400:
                log.warn(f"BadRequest to {url}")
                raise HTTPBadRequest()
            elif status_code == 403:
                log.warn(f"Forbiden to access {url}")
                raise HTTPForbidden()
            elif status_code == 404:
                log.warn(f"Object: {url} not found")
                raise HTTPNotFound()
            elif status_code == 410:
                log.warn(f"Object: {url} removed")
                raise HTTPGone()
            elif status_code == 503:
                log.warn(f"503 error for http_get_Json {url}")
                raise HTTPServiceUnavailable()
            else:
                log.error(f"request to {url} failed with code: {status_code}")
                raise HTTPInternalServerError()
          
    except ClientError as ce:
        log.debug(f"ClientError: {ce}")
        raise HTTPInternalServerError()
    except CancelledError as cle:
        log.error(f"CancelledError for http_get({url}): {cle}")
        raise HTTPInternalServerError()
     
    return retval


"""
Helper function  - async HTTP POST
"""
async def http_post(app, url, data=None, params=None):
    log.info(f"http_post('{url}', {data})")
    client = get_http_client(app, url=url)
    url = get_http_std_url(url)
    timeout = config.get("timeout")
    if isinstance(data, bytes):
        log.debug("setting http_post for binary")
        kwargs = {"data": data}
    else:
        kwargs = {"json": data}
    log.debug(f"kwargs: {kwargs}")
        
    try:
        async with client.post(url, params=params, timeout=timeout, **kwargs) as rsp:
            log.info(f"http_post status: {rsp.status}")
            if rsp.status == 200:
                pass  # ok
            elif rsp.status == 201:
                pass # also ok
            elif rsp.status == 204: # no data
                return None
            elif rsp.status == 404:
                log.info(f"POST  reqest HTTPNotFound error for url: {url}")
                raise HTTPNotFound()
            elif rsp.status == 410:
                log.info(f"POST  reqest HTTPGone error for url: {url}")
                raise HTTPGone()
            elif rsp.status == 503:
                log.warn(f"503 error for http_get_Json {url}")
                raise HTTPServiceUnavailable()
            else:
                log.warn(f"POST request error for url: {url} - status: {rsp.status}")
                raise HTTPInternalServerError()
            if 'Content-Type' in rsp.headers and rsp.headers['Content-Type'] == "application/octet-stream":
                # return binary data
                retval = await(rsp.read())
                log.debug(f"http_post({url}) returning {len(retval)} bytes")
            else:
                retval = await rsp.json()
                log.debug(f"http_post({url}) response: {retval}")

    except ClientError as ce:
        log.error(f"Error for http_post({url}): {ce} ")
        raise HTTPInternalServerError()
    except CancelledError as cle:
        log.error(f"CancelledError for http_post({url}): {cle}")
        raise HTTPInternalServerError()

    return retval  

"""
Helper function  - async HTTP PUT
"""
async def http_put(app, url, data=None, params=None):
    log.debug(f"http_put('{url}')")
    client = get_http_client(app, url=url)
    url = get_http_std_url(url)
    if isinstance(data, bytes):
        log.debug("setting http_post for binary")
        kwargs = {"data": data}
    else:
        kwargs = {"json": data}
    log.debug(f"kwargs: {kwargs}")
        
    rsp_json = None
    timeout = config.get("timeout") 

    try:
        async with client.put(url, params=params, timeout=timeout, **kwargs) as rsp:
            log.info(f"http_put status: {rsp.status}")
            if rsp.status in (200, 201):
                pass # expected
            elif rsp.status == 404:
                # can come up for replace ops
                log.info(f"HTTPNotFound for: {url}")
            elif rsp.status == 409:
                log.info(f"HTTPConflict for: {url}")
                raise HTTPConflict()
            elif rsp.status == 503:
                log.warn(f"503 error for http_put url: {url}")
                raise HTTPServiceUnavailable()
            else:
                log.error(f"PUT request error for url: {url} - status: {rsp.status}")
                raise HTTPInternalServerError()

            rsp_json = await rsp.json()
            log.debug(f"http_put({url}) response: {rsp_json}")
    except ClientError as ce:
        log.error(f"ClientError for http_put({url}): {ce} ")
        raise HTTPInternalServerError()
    except CancelledError as cle:
        log.error(f"CancelledError for http_put({url}): {cle}")
        raise HTTPInternalServerError()
    return rsp_json
 

"""
Helper function  - async HTTP DELETE
"""
async def http_delete(app, url, data=None, params=None):
    # TBD - do we really need a data param?
    log.info(f"http_delete('{url}')")
    client = get_http_client(app, url=url)
    url = get_http_std_url(url)

    rsp_json = None
    timeout = config.get("timeout")

    try:
        async with client.delete(url, json=data, params=params, timeout=timeout) as rsp:
            log.info(f"http_delete status: {rsp.status}")
            if rsp.status == 200:
                pass  # expectred
            elif rsp.status == 404:
                log.info(f"NotFound response for DELETE for url: {url}")
            elif rsp.status == 503:
                log.warn(f"503 error for http_delete {url}")
                raise HTTPServiceUnavailable()
            else:
                log.error(f"DELETE request error for url: {url} - status: {rsp.status}")
                raise HTTPInternalServerError()

            #rsp_json = await rsp.json()
            #log.debug(f"http_delete({url}) response: {rsp_json}")
    except ClientError as ce:
        log.error(f"ClientError for http_delete({url}): {ce} ")
        raise HTTPInternalServerError()
    except CancelledError as cle:
        log.error(f"CancelledError for http_delete({url}): {cle}")
        raise HTTPInternalServerError()
    except ConnectionResetError as cre:
        log.error(f"ConnectionResetError for http_delete({url}): {cre}")
        raise HTTPInternalServerError()

    return rsp_json

"""
Helper function, create a response object using the provided
JSON data
"""
async def jsonResponse(request, data, status=200, ignore_nan=False):
    text = simplejson.dumps(data, ignore_nan=ignore_nan)
    return json_response(text=text, headers={}, status=status)

"""
Convenience method to compute href links
"""
def getHref(request, uri, query=None, domain=None):
    params = request.rel_url.query
    href = config.get("hsds_endpoint")
    if not href:
        href = request.scheme + "://127.0.0.1"
    href += uri
    delimiter = '?'
    if domain:
        href += "?domain=" + domain
        delimiter = '&'
    elif "domain" in params:
        href += "?domain=" + params["domain"]
        delimiter = '&'
    elif "host" in params:
        href  += "?host=" + params["host"]
        delimiter = '&'

    if query is not None:
        if type(query) is str:
            href += delimiter + query
        else:
            # list or tuple
            for item in query:
                href += delimiter + item
                delimiter = '&'
    return href

"""
Get requested content type.  Returns either "binary" if the accept header is
octet stream, otherwise json.
Currently does not support q fields.
"""
def getAcceptType(request):
    accept_type = "json"  # default to JSON
    if "accept" in request.headers:
        accept = request.headers["accept"]
        # treat everything as json unless octet-stream is given
        if accept != "application/octet-stream":
            msg = f"Ignoring accept value: {accept}"
            log.info(msg)
        else:
            accept_type = "binary"
    return accept_type<|MERGE_RESOLUTION|>--- conflicted
+++ resolved
@@ -15,14 +15,9 @@
 #
 from asyncio import CancelledError
 from aiohttp.web import json_response
-<<<<<<< HEAD
 import simplejson
 from aiohttp import  ClientSession, UnixConnector, TCPConnector
-from aiohttp.web_exceptions import HTTPForbidden, HTTPNotFound, HTTPConflict, HTTPGone, HTTPInternalServerError, HTTPRequestEntityTooLarge, HTTPServiceUnavailable
-=======
-from aiohttp import  ClientSession, UnixConnector, TCPConnector
 from aiohttp.web_exceptions import HTTPForbidden, HTTPNotFound, HTTPConflict, HTTPGone, HTTPInternalServerError, HTTPRequestEntityTooLarge, HTTPServiceUnavailable, HTTPBadRequest
->>>>>>> e2c2938f
 from aiohttp.client_exceptions import ClientError
 
 
@@ -90,32 +85,19 @@
     # use shared client so that all client requests
     #   will share the same connection pool
     
-<<<<<<< HEAD
-    if 'socket_path' in app:
-        socket_path = app["socket_path"]
-        log.info(f"Initiating UnixConnector with path: {socket_path}")
-        client = ClientSession(connector=UnixConnector(path=socket_path))
-=======
     if socket_path:
         log.info(f"Initiating UnixConnector with path: {socket_path}")
         client = ClientSession(connector=UnixConnector(path=socket_path))
         if cache_client:
             socket_clients[socket_path] = client
->>>>>>> e2c2938f
     else:
         max_tcp_connections = int(config.get("max_tcp_connections"))
         log.info(f"Initiating TCPConnector with limit {max_tcp_connections} connections")
         client = ClientSession(connector=TCPConnector(limit_per_host=max_tcp_connections))
-<<<<<<< HEAD
-
-    #create the app object
-    app['client'] = client
-=======
         if cache_client:
             app['client'] = client
 
     # return client instance
->>>>>>> e2c2938f
     return client
 
 """
