# HSDS configuration
allow_noauth: true # enable unauthenticated requests
auth_expiration: -1 # set an expiration for credential caching
default_public: False # new domains are publically readable by default
aws_access_key_id: xxx # Replace with access key for account or use aws_iam_role
aws_secret_access_key: xxx # Replace with secret key for account
aws_iam_role: hsds_role # For EC2 using IAM roles
aws_region: us-east-1
hsds_endpoint: http://hsds.hdf.test # used for hateos links in response
aws_s3_gateway: null # use endpoint for the region HSDS is running in, e.g. 'https://s3.amazonaws.com' for us-east-1
aws_s3_no_sign_request: false # do not use credentials for S3 requests, equivalent of --no-sign-request for AWS CLI
aws_dynamodb_gateway: null # use for dynamodb endpint, e.g. 'https://dynamodb.us-east-1.amazonaws.com',
aws_dynamodb_users_table: null # set to table name if dynamodb is used to store usernames and passwords
azure_connection_string: null # use for connecting to Azure blob storage
<<<<<<< HEAD
azure_resource_id: null  # resource id for use with Azure Active Directory
azure_storage_account: null  # storage account to use on Azure
azure_resource_group: null  # Azure resource group the container (BUCKET_NAME) belongs to
root_dir: null   # base directory to use for Posix storage
password_salt: null  # salt value to generate password based on username.  Not recommended for public deployments
bucket_name: hsdstest  # set to use a default bucket, otherwise bucket param is needed for all requests
head_port: 5100     # port to use for head node
head_ram: 512m  # memory for head container
dn_port: 6101  # Start dn ports at 6101
dn_ram: 3g     # memory for DN container (per container)
sn_port: 5101   # Start sn ports at 5101
sn_ram: 1g     # memory for SN container
rangeget_port: 6900  # singleton proxy at port 6900
rangeget_ram: 2g  # memory for RANGEGET container
target_sn_count: 0  # desired number of SN containers
target_dn_count: 0 # desire number of DN containers
log_level: INFO    # log level.  One of ERROR, WARNING, INFO, DEBUG
=======
azure_resource_id: null # resource id for use with Azure Active Directory
azure_storage_account: null # storage account to use on Azure
azure_resource_group: null # Azure resource group the container (BUCKET_NAME) belongs to
root_dir: null # base directory to use for Posix storage
password_salt: null # salt value to generate password based on username.  Not recommended for public deployments
bucket_name: hsdstest # set to use a default bucket, otherwise bucket param is needed for all requests
head_port: 5100 # port to use for head node
head_ram: 512m # memory for head container
dn_port: 6101 # Start dn ports at 6101
dn_ram: 3g # memory for DN container (per container)
sn_port: 5101 # Start sn ports at 5101
sn_ram: 3g # memory for SN container
rangeget_port: 6900 # singleton proxy at port 6900
rangeget_ram: 2g # memory for RANGEGET container
target_sn_count: 0 # desired number of SN containers
target_dn_count: 0 # desire number of DN containers
log_level: INFO # log level.  One of ERROR, WARNING, INFO, DEBUG
>>>>>>> ccbfa0d9
log_timestamps: false # emit timestamp with log messages
log_prefix: null # Prefix text to append to log entries
max_tcp_connections: 100 # max number of inflight tcp connections
head_sleep_time: 10 # max sleep time between health checks for head node
node_sleep_time: 10 # max sleep time between health checks for SN/DN nodes
async_sleep_time: 10 # max sleep time between async task runs
s3_sync_interval: 1 # time to wait between s3_sync checks (in sec)
s3_age_time: 1 # time to wait since last update to write an object to S3
s3_sync_task_timeout: 10 # time to cancel write task if no response
store_read_timeout: 1 # time to cancel storage read request if no response
store_read_sleep_interval: 0.1 # time to sleep between checking on read request
max_pending_write_requests: 20 # maxium number of inflight write requests
flush_sleep_interval: 1 # time to wait between checking on dirty objects
min_chunk_size: 1m # 1 MB
max_chunk_size: 4m # 4 MB
max_request_size: 100m # 100 MB - should be no smaller than client_max_body_size in nginx tmpl (if using nginx)
max_chunks_per_folder: 0 # max number of chunks per s3 folder. 0 for unlimiited
max_task_count: 100 # maximum number of concurrent tasks before server will return 503 error
max_tasks_per_node_per_request: 16 # maximum number of inflight tasks to to each node per request
<<<<<<< HEAD
aio_max_pool_connections: 64  # number of connections to keep in conection pool for aiobotocore requests
client_pool_count: 10 # pool count for SessionClient
metadata_mem_cache_size: 128m  # 128 MB - metadata cache size per DN node
metadata_mem_cache_expire: 3600  # expire cache items after one hour
chunk_mem_cache_size: 128m  # 128 MB - chunk cache size per DN node
chunk_mem_cache_expire: 3600  # expire cache items after one hour
data_cache_size: 128m  # cache for rangegets
data_cache_max_req_size: 128k  # max size for rangeget fetches
data_cache_expire_time: 3600  # expire cache items after one hour
data_cache_page_size: 4m  # page size for range get cache, set to zero to disable proxy
data_cache_max_concurrent_read: 16  # maximum number of inflight storage read requests
timeout: 30     # http timeout - 30 sec
password_file: /config/passwd.txt  # filepath to a text file of username/passwords. set to '' for no-auth access
groups_file: /config/groups.txt     # filepath to text file defining user groups
server_name: Highly Scalable Data Service (HSDS)  # this gets returned in the about request
=======
aio_max_pool_connections: 64 # number of connections to keep in conection pool for aiobotocore requests
client_pool_count: 10 # pool count for SessionClient
metadata_mem_cache_size: 128m # 128 MB - metadata cache size per DN node
metadata_mem_cache_expire: 3600 # expire cache items after one hour
chunk_mem_cache_size: 128m # 128 MB - chunk cache size per DN node
chunk_mem_cache_expire: 3600 # expire cache items after one hour
data_cache_size: 128m # cache for rangegets
data_cache_max_req_size: 128k # max size for rangeget fetches
data_cache_expire_time: 3600 # expire cache items after one hour
data_cache_page_size: 4m # page size for range get cache, set to zero to disable proxy
data_cache_max_concurrent_read: 16 # maximum number of inflight storage read requests
timeout: 30 # http timeout - 30 sec
password_file: /config/passwd.txt # filepath to a text file of username/passwords. set to '' for no-auth access
groups_file: /config/groups.txt # filepath to text file defining user groups
server_name: Highly Scalable Data Service (HSDS) # this gets returned in the about request
>>>>>>> ccbfa0d9
greeting: Welcome to HSDS!
about: HSDS is a webservice for HDF data
top_level_domains: [] # list of possible top-level domains, example: ["/home", "/shared"], if empty all top-level folders in default bucket will be returned
cors_domain: "*" # domains allowed for CORS
admin_user: admin # user with admin privileges
admin_group: null # enable admin privileges for any user in this group
openid_provider: azure # OpenID authentication provider
openid_url: null # OpenID connect endpoint if provider is not azure or google
openid_audience: null # OpenID audience. This is synonymous with azure_resource_id for azure
<<<<<<< HEAD
openid_claims: unique_name,appid,roles   # Comma seperated list of claims to resolve to usernames.
chaos_die: 0           # if > 0, have nodes randomly die after n seconds (for testing)
standalone_app: false   # True when run as a single application
blosc_nthreads: 2  # number of threads to use for blosc compression.  Set to 0 to have blosc auto-determine thread count
http_compression: false  # Use HTTP compression
http_max_url_length: 512 # Limit http request url + params to be less than this
k8s_dn_label_selector: app=hsds # Selector for getting data node pods from a k8s deployment (https://kubernetes.io/docs/concepts/overview/working-with-objects/labels/#label-selectors)
=======
openid_claims: unique_name,appid,roles # Comma seperated list of claims to resolve to usernames.
chaos_die: 0 # if > 0, have nodes randomly die after n seconds (for testing)
standalone_app: false # True when run as a single application
blosc_nthreads: 2 # number of threads to use for blosc compression.  Set to 0 to have blosc auto-determine thread count
http_compression: false # Use HTTP compression
http_max_url_length: 512 # Limit http request url + params to be less than this
k8s_app_label: hsds # The app label for k8s deployments
>>>>>>> ccbfa0d9
k8s_namespace: null # Specifies if a the client should be limited to a specific namespace. Useful for some RBAC configurations.
restart_policy: on-failure # Docker restart policy
domain_req_max_objects_limit: 500 # maximum number of objects to return in GET domain request with use_cache
# the following two values with give backof times of approx: 0.2, 0.4, 0.8, 1.6, 3.2, 6.4, 12.8
dn_max_retries: 7 # number of time to retry DN requests
dn_retry_backoff_exp: 0.1 # backoff factor for retries

# DEPRECATED - the remaining config values are not used in currently but kept for backward compatibility with older container images
aws_lambda_chunkread_function: null # name of aws lambda function for chunk reading
aws_lambda_threshold: 4 # number of chunks per node per request to reach before using lambda
aws_lambda_max_invoke: 1000 # max number of lambda functions to invoke simultaneously
aws_lambda_gateway: null # use lambda endpoint for region HSDS is running in
k8s_app_label: null  # The app label for k8s deployments (use k8s_dn_label_selector instead)
write_zero_chunks: False # write chunk to storage even when it's all zeros (or in general equial to the fill value)
max_chunks_per_request: 1000 # maximum number of chunks to be serviced by one request<|MERGE_RESOLUTION|>--- conflicted
+++ resolved
@@ -12,25 +12,6 @@
 aws_dynamodb_gateway: null # use for dynamodb endpint, e.g. 'https://dynamodb.us-east-1.amazonaws.com',
 aws_dynamodb_users_table: null # set to table name if dynamodb is used to store usernames and passwords
 azure_connection_string: null # use for connecting to Azure blob storage
-<<<<<<< HEAD
-azure_resource_id: null  # resource id for use with Azure Active Directory
-azure_storage_account: null  # storage account to use on Azure
-azure_resource_group: null  # Azure resource group the container (BUCKET_NAME) belongs to
-root_dir: null   # base directory to use for Posix storage
-password_salt: null  # salt value to generate password based on username.  Not recommended for public deployments
-bucket_name: hsdstest  # set to use a default bucket, otherwise bucket param is needed for all requests
-head_port: 5100     # port to use for head node
-head_ram: 512m  # memory for head container
-dn_port: 6101  # Start dn ports at 6101
-dn_ram: 3g     # memory for DN container (per container)
-sn_port: 5101   # Start sn ports at 5101
-sn_ram: 1g     # memory for SN container
-rangeget_port: 6900  # singleton proxy at port 6900
-rangeget_ram: 2g  # memory for RANGEGET container
-target_sn_count: 0  # desired number of SN containers
-target_dn_count: 0 # desire number of DN containers
-log_level: INFO    # log level.  One of ERROR, WARNING, INFO, DEBUG
-=======
 azure_resource_id: null # resource id for use with Azure Active Directory
 azure_storage_account: null # storage account to use on Azure
 azure_resource_group: null # Azure resource group the container (BUCKET_NAME) belongs to
@@ -47,8 +28,7 @@
 rangeget_ram: 2g # memory for RANGEGET container
 target_sn_count: 0 # desired number of SN containers
 target_dn_count: 0 # desire number of DN containers
-log_level: INFO # log level.  One of ERROR, WARNING, INFO, DEBUG
->>>>>>> ccbfa0d9
+log_level: INFO    # log level.  One of ERROR, WARNING, INFO, DEBUG
 log_timestamps: false # emit timestamp with log messages
 log_prefix: null # Prefix text to append to log entries
 max_tcp_connections: 100 # max number of inflight tcp connections
@@ -68,23 +48,6 @@
 max_chunks_per_folder: 0 # max number of chunks per s3 folder. 0 for unlimiited
 max_task_count: 100 # maximum number of concurrent tasks before server will return 503 error
 max_tasks_per_node_per_request: 16 # maximum number of inflight tasks to to each node per request
-<<<<<<< HEAD
-aio_max_pool_connections: 64  # number of connections to keep in conection pool for aiobotocore requests
-client_pool_count: 10 # pool count for SessionClient
-metadata_mem_cache_size: 128m  # 128 MB - metadata cache size per DN node
-metadata_mem_cache_expire: 3600  # expire cache items after one hour
-chunk_mem_cache_size: 128m  # 128 MB - chunk cache size per DN node
-chunk_mem_cache_expire: 3600  # expire cache items after one hour
-data_cache_size: 128m  # cache for rangegets
-data_cache_max_req_size: 128k  # max size for rangeget fetches
-data_cache_expire_time: 3600  # expire cache items after one hour
-data_cache_page_size: 4m  # page size for range get cache, set to zero to disable proxy
-data_cache_max_concurrent_read: 16  # maximum number of inflight storage read requests
-timeout: 30     # http timeout - 30 sec
-password_file: /config/passwd.txt  # filepath to a text file of username/passwords. set to '' for no-auth access
-groups_file: /config/groups.txt     # filepath to text file defining user groups
-server_name: Highly Scalable Data Service (HSDS)  # this gets returned in the about request
-=======
 aio_max_pool_connections: 64 # number of connections to keep in conection pool for aiobotocore requests
 client_pool_count: 10 # pool count for SessionClient
 metadata_mem_cache_size: 128m # 128 MB - metadata cache size per DN node
@@ -100,7 +63,6 @@
 password_file: /config/passwd.txt # filepath to a text file of username/passwords. set to '' for no-auth access
 groups_file: /config/groups.txt # filepath to text file defining user groups
 server_name: Highly Scalable Data Service (HSDS) # this gets returned in the about request
->>>>>>> ccbfa0d9
 greeting: Welcome to HSDS!
 about: HSDS is a webservice for HDF data
 top_level_domains: [] # list of possible top-level domains, example: ["/home", "/shared"], if empty all top-level folders in default bucket will be returned
@@ -110,23 +72,13 @@
 openid_provider: azure # OpenID authentication provider
 openid_url: null # OpenID connect endpoint if provider is not azure or google
 openid_audience: null # OpenID audience. This is synonymous with azure_resource_id for azure
-<<<<<<< HEAD
-openid_claims: unique_name,appid,roles   # Comma seperated list of claims to resolve to usernames.
-chaos_die: 0           # if > 0, have nodes randomly die after n seconds (for testing)
-standalone_app: false   # True when run as a single application
-blosc_nthreads: 2  # number of threads to use for blosc compression.  Set to 0 to have blosc auto-determine thread count
-http_compression: false  # Use HTTP compression
-http_max_url_length: 512 # Limit http request url + params to be less than this
-k8s_dn_label_selector: app=hsds # Selector for getting data node pods from a k8s deployment (https://kubernetes.io/docs/concepts/overview/working-with-objects/labels/#label-selectors)
-=======
 openid_claims: unique_name,appid,roles # Comma seperated list of claims to resolve to usernames.
 chaos_die: 0 # if > 0, have nodes randomly die after n seconds (for testing)
 standalone_app: false # True when run as a single application
 blosc_nthreads: 2 # number of threads to use for blosc compression.  Set to 0 to have blosc auto-determine thread count
 http_compression: false # Use HTTP compression
 http_max_url_length: 512 # Limit http request url + params to be less than this
-k8s_app_label: hsds # The app label for k8s deployments
->>>>>>> ccbfa0d9
+k8s_dn_label_selector: app=hsds # Selector for getting data node pods from a k8s deployment (https://kubernetes.io/docs/concepts/overview/working-with-objects/labels/#label-selectors)
 k8s_namespace: null # Specifies if a the client should be limited to a specific namespace. Useful for some RBAC configurations.
 restart_policy: on-failure # Docker restart policy
 domain_req_max_objects_limit: 500 # maximum number of objects to return in GET domain request with use_cache
@@ -139,6 +91,6 @@
 aws_lambda_threshold: 4 # number of chunks per node per request to reach before using lambda
 aws_lambda_max_invoke: 1000 # max number of lambda functions to invoke simultaneously
 aws_lambda_gateway: null # use lambda endpoint for region HSDS is running in
-k8s_app_label: null  # The app label for k8s deployments (use k8s_dn_label_selector instead)
+k8s_app_label: null # The app label for k8s deployments (use k8s_dn_label_selector instead)
 write_zero_chunks: False # write chunk to storage even when it's all zeros (or in general equial to the fill value)
 max_chunks_per_request: 1000 # maximum number of chunks to be serviced by one request