# HSDS configuration
allow_noauth: true  # enable unauthenticated requests
auth_expiration: -1 # set an expiration for credential caching
default_public: False # new domains are publically readable by default
aws_access_key_id: xxx  # Replace with access key for account or use aws_iam_role
aws_secret_access_key: xxx   # Replace with secret key for account
aws_iam_role: hsds_role  # For EC2 using IAM roles
aws_region: us-east-1
hsds_endpoint: http://hsds.hdf.test # used for hateos links in response
head_endpoint: null  # optionally used for nodes to register
aws_s3_gateway: null   # use endpoint for the region HSDS is running in, e.g. 'https://s3.amazonaws.com' for us-east-1
aws_dynamodb_gateway: null # use for dynamodb endpint, e.g. 'https://dynamodb.us-east-1.amazonaws.com',
aws_lambda_gateway: null  #  use lambda endpoint for region HSDS is running in.  See: https://docs.aws.amazon.com/general/latest/gr/lambda-service.html
aws_dynamodb_users_table: null # set to table name if lambda is used to store usernames and passwords
aws_lambda_chunkread_function: null  # name of aws lambda function for chunk reading
aws_lambda_threshold: 4   # number of chunks per node per request to reach before using lambda
aws_lambda_max_invoke: 1000  # max number of lambda functions to invoke simultaneously 
azure_connection_string: null # use for connecting to Azure blob storage
azure_resource_id: null  # resource id for use with Azure Active Directory
azure_storage_account: null  # storage account to use on Azure
root_dir: null   # base directory to use for Posix storage
password_salt: null  # salt value if dynamically generated passwords are used
bucket_name: null   # set to use a default bucket, otherwise bucket param is needed for all requests
head_port: 5100     # port to use for head node
head_ram: 512m  # memory for head container
dn_port: 6101  # Start dn ports at 6101
dn_ram: 3g     # memory for DN container (per container)
sn_port: 5101   # Start sn ports at 5101
sn_ram: 1g     # memory for SN container
rangeget_port: 6900  # singleton proxy at port 6900
rangeget_ram: 1g  # memoruy for RANGEGET container 
target_sn_count: 0  # desired number of SN containers
target_dn_count: 0 # desire number of DN containers
log_level: INFO    # log level.  One of ERROR, WARNING, INFO, DEBUG 
max_tcp_connections: 100   # max number of inflight tcp connections
head_sleep_time: 10  # max sleep time between health checks for head node
node_sleep_time: 10 # max sleep time between health checks for SN/DN nodes
async_sleep_time: 10  # max sleep time between async task runs
s3_sync_interval: 1  # time to wait to write object data to S3 (in sec)
s3_sync_task_timeout: 10  # time to cancel write task if no response
max_pending_write_requests: 20  # maxium number of inflight write requests
flush_sleep_interval: 1  # time to wait between checking on dirty objects
max_chunks_per_request: 1000  # maximum number of chunks to be serviced by one request
min_chunk_size: 1m  # 1 MB
max_chunk_size: 4m # 4 MB
max_request_size: 100m  # 100 MB - should be no smaller than client_max_body_size in nginx tmpl
max_chunks_per_folder: 0 # max number of chunks per s3 folder. 0 for unlimiited
max_task_count: 100  # maximum number of concurrent tasks before server will return 503 error
aio_max_pool_connections: 64  # number of connections to keep in conection pool for aiobotocore requests
metadata_mem_cache_size: 128m  # 128 MB - metadata cache size per DN node
metadata_mem_cache_expire: 3600  # expire cache items after one hour
chunk_mem_cache_size: 128m  # 128 MB - chunk cache size per DN node
chunk_mem_cache_expire: 3600  # expire cache items after one hour
data_cache_size: 128m  # cache for rangegets
data_cache_expire_time: 3600  # expire cache items after one hour
data_cache_page_size: 4m  # page size for range get cache, set to zero to disable proxy
data_cache_max_concurrent_read: 16  # maximum number of inflight storage read requests
timeout: 30     # http timeout - 30 sec
password_file: /config/passwd.txt  # filepath to a text file of username/passwords. set to '' for no-auth access
groups_file: /config/groups.txt     # filepath to text file defining user groups
server_name: Highly Scalable Data Service (HSDS)  # this gets returned in the about request
greeting: Welcome to HSDS!
about: HSDS is a webservice for HDF data
top_level_domains: []  # list of possible top-level domains, example: ["/home", "/shared"], if empty all top-level folders in default bucket will be returned
cors_domain: "*"     # domains allowed for CORS
admin_user: admin  # user with admin privileges
admin_group: admins  # enable admin privileges for any user in this group
openid_provider: azure  # OpenID authentication provider
openid_url: null # OpenID connect endpoint if provider is not azure or google
openid_audience: null # OpenID audience. This is synonymous with azure_resource_id for azure
openid_claims: unique_name,appid   # Comma seperated list of claims to resolve to usernames.
chaos_die: 0           # if > 0, have nodes randomly die after n seconds (for testing)
standalone_app: false   # True when run as a single application
blosc_nthreads: 2  # number of threads to use for blosc compression.  Set to 0 to have blosc auto-determine thread count
http_compression: true  # Use HTTP compression 
k8s_app_label: hsds  # The app label for k8s deployments
<<<<<<< HEAD
k8s_namespace: null # Specifies if a the client should be limited to a specific namespace. Useful for some RBAC configurations.
=======
k8s_namespace: null  # The namespace used for k8s deployment
restart_policy: on-failure # Docker restart policy
>>>>>>> 68bf05a6
<|MERGE_RESOLUTION|>--- conflicted
+++ resolved
@@ -74,9 +74,5 @@
 blosc_nthreads: 2  # number of threads to use for blosc compression.  Set to 0 to have blosc auto-determine thread count
 http_compression: true  # Use HTTP compression 
 k8s_app_label: hsds  # The app label for k8s deployments
-<<<<<<< HEAD
 k8s_namespace: null # Specifies if a the client should be limited to a specific namespace. Useful for some RBAC configurations.
-=======
-k8s_namespace: null  # The namespace used for k8s deployment
-restart_policy: on-failure # Docker restart policy
->>>>>>> 68bf05a6
+restart_policy: on-failure # Docker restart policy